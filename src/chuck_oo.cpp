/*----------------------------------------------------------------------------
  ChucK Concurrent, On-the-fly Audio Programming Language
    Compiler and Virtual Machine

  Copyright (c) 2004 Ge Wang and Perry R. Cook.  All rights reserved.
    http://chuck.stanford.edu/
    http://chuck.cs.princeton.edu/

  This program is free software; you can redistribute it and/or modify
  it under the terms of the GNU General Public License as published by
  the Free Software Foundation; either version 2 of the License, or
  (at your option) any later version.

  This program is distributed in the hope that it will be useful,
  but WITHOUT ANY WARRANTY; without even the implied warranty of
  MERCHANTABILITY or FITNESS FOR A PARTICULAR PURPOSE.  See the
  GNU General Public License for more details.

  You should have received a copy of the GNU General Public License
  along with this program; if not, write to the Free Software
  Foundation, Inc., 59 Temple Place, Suite 330, Boston, MA 02111-1307
  U.S.A.
-----------------------------------------------------------------------------*/

//-----------------------------------------------------------------------------
// file: chuck_oo.cpp
// desc: chuck baes objects
//
// author: Ge Wang (ge@ccrma.stanford.edu | gewang@cs.princeton.edu)
//         Ananya Misra (amisra@cs.princeton.edu)
//         Andrew Schran (aschran@princeton.edu) - fileIO implementation
// date: Autumn 2004
//-----------------------------------------------------------------------------
#include "chuck_oo.h"
#include "chuck_type.h"
#include "chuck_vm.h"
#include "chuck_instr.h"
#include "chuck_errmsg.h"
#include "chuck_dl.h"

#include <iostream>
#include <sstream>
#include <iomanip>
#include <typeinfo>
using namespace std;

#if defined(__PLATFORM_WIN32__)
  #include "dirent_win32.h"
#endif


// initialize
t_CKBOOL Chuck_VM_Object::our_locks_in_effect = TRUE;
const t_CKINT Chuck_IO::INT32 = 0x1;
const t_CKINT Chuck_IO::INT16 = 0x2;
const t_CKINT Chuck_IO::INT8 = 0x4;
const t_CKINT Chuck_IO::MODE_SYNC = 0;
const t_CKINT Chuck_IO::MODE_ASYNC = 1;
const t_CKINT Chuck_IO_File::FLAG_READ_WRITE = 0x8;
const t_CKINT Chuck_IO_File::FLAG_READONLY = 0x10;
const t_CKINT Chuck_IO_File::FLAG_WRITEONLY = 0x20;
const t_CKINT Chuck_IO_File::FLAG_APPEND = 0x40;
const t_CKINT Chuck_IO_File::TYPE_ASCII = 0x80;
const t_CKINT Chuck_IO_File::TYPE_BINARY = 0x100;
Chuck_IO_Chout * Chuck_IO_Chout::our_chout = NULL;
Chuck_IO_Cherr * Chuck_IO_Cherr::our_cherr = NULL;




//-----------------------------------------------------------------------------
// name: init_ref()
// desc: initialize vm object
//-----------------------------------------------------------------------------
void Chuck_VM_Object::init_ref()
{
    // set reference count
    m_ref_count = 0;
    // set flag
    m_pooled = FALSE;
    // set to not locked
    m_locked = FALSE;
    // set v ref
    m_v_ref = NULL;
    // add to vm allocator
    // Chuck_VM_Alloc::instance()->add_object( this );
}




//-----------------------------------------------------------------------------
// name: add_ref()
// desc: add reference
//-----------------------------------------------------------------------------
void Chuck_VM_Object::add_ref()
{
    // increment reference count
    m_ref_count++;

    // if going from 0 to 1
    if( m_ref_count == 1 )
    {
        // add to vm allocator
        Chuck_VM_Alloc::instance()->add_object( this );
    }

    // added 1.3.0.0
    CK_MEMMGMT_TRACK(CK_FPRINTF_STDERR( "Chuck_VM_Object::add_ref() : 0x%08x, %s, %lu\n", this, typeid(*this).name(), m_ref_count));
    // string n = typeid(*this).name();
    // cerr << "ADDREF: " << dec << n << " " << m_ref_count << " 0x" << hex << (int)this << endl;
}




//-----------------------------------------------------------------------------
// name: release()
// desc: remove reference
//-----------------------------------------------------------------------------
void Chuck_VM_Object::release()
{
    // make sure there is at least one reference
    assert( m_ref_count > 0 );
    // decrement
    m_ref_count--;
    
    // added 1.3.0.0
    CK_MEMMGMT_TRACK(CK_FPRINTF_STDERR( "Chuck_VM_Object::release() : 0x%08x, %s, %ulu\n", this, typeid(*this).name(), m_ref_count));
    // string n = typeid(*this).name();
    // cerr << "RELEASE: " << dec << n << " " << m_ref_count << " 0x" << hex << (int)this << endl;

    // if no more references
    if( m_ref_count == 0 )
    {
        // this is not good
        if( our_locks_in_effect && m_locked )
        {
            EM_error2( 0, "internal error: releasing locked VM object!" );
            // fail
            assert( FALSE );
            // in case assert is disabled
            *(int *)0 = 1;
        }

        // tell the object manager to set this free
        Chuck_VM_Alloc::instance()->free_object( this );
    }
}




//-----------------------------------------------------------------------------
// name: lock()
// desc: lock to keep from deleted
//-----------------------------------------------------------------------------
void Chuck_VM_Object::lock()
{
    m_locked = TRUE;
}




//-----------------------------------------------------------------------------
// name: lock_all()
// desc: disallow deletion of locked objects
//-----------------------------------------------------------------------------
void Chuck_VM_Object::lock_all()
{
    // log
    EM_log( CK_LOG_SYSTEM, "locking down special objects..." );
    // set flag
    our_locks_in_effect = TRUE;
}




//-----------------------------------------------------------------------------
// name: unlock_all()
// desc: allow deletion of locked objects (USE WITH CAUTION!)
//-----------------------------------------------------------------------------
void Chuck_VM_Object::unlock_all()
{
    // log
    EM_log( CK_LOG_SYSTEM, "unprotecting special objects..." );
    // set flag
    our_locks_in_effect = FALSE;
}




// static member
Chuck_VM_Alloc * Chuck_VM_Alloc::our_instance = NULL;


//-----------------------------------------------------------------------------
// name: instance()
// desc: return static instance
//-----------------------------------------------------------------------------
Chuck_VM_Alloc * Chuck_VM_Alloc::instance()
{
    if( !our_instance )
    {
        our_instance = new Chuck_VM_Alloc;
        assert( our_instance != NULL );
    }
    
    return our_instance;
}




//-----------------------------------------------------------------------------
// name: add_object()
// desc: add newly allocated vm object
//-----------------------------------------------------------------------------
void Chuck_VM_Alloc::add_object( Chuck_VM_Object * obj )
{
    // do log
    if( DO_LOG( CK_LOG_CRAZY ) )
    {
        // log it
        EM_log( CK_LOG_CRAZY, "adding '%s' (0x%lx)...",
            mini_type( typeid(*obj).name() ), obj );
    }

    // add it to map
}




//-----------------------------------------------------------------------------
// name: free_object()
// desc: free vm object - reference count should be 0
//-----------------------------------------------------------------------------
void Chuck_VM_Alloc::free_object( Chuck_VM_Object * obj )
{
    // make sure the ref count is 0
    assert( obj && obj->m_ref_count == 0 );

    // do log
    if( DO_LOG( CK_LOG_FINEST ) )
    {
        // log it
        EM_log( CK_LOG_FINEST, "freeing '%s' (0x%lx)...",
            mini_type( typeid(*obj).name() ), obj );
    }

    // remove it from map

    // delete it
    delete obj;
}




//-----------------------------------------------------------------------------
// name: Chuck_VM_Alloc()
// desc: constructor
//-----------------------------------------------------------------------------
Chuck_VM_Alloc::Chuck_VM_Alloc()
{ }




//-----------------------------------------------------------------------------
// name: ~Chuck_VM_Alloc()
// desc: destructor
//-----------------------------------------------------------------------------
Chuck_VM_Alloc::~Chuck_VM_Alloc()
{ }




//-----------------------------------------------------------------------------
// name: Chuck_Object()
// desc: constructor
//-----------------------------------------------------------------------------
Chuck_Object::Chuck_Object()
{
    // zero virtual table
    vtable = NULL;
    // zero type
    type_ref = NULL;
    // zero size
    size = 0;
    // zero data
    data = NULL;

    // add to vm allocator
    Chuck_VM_Alloc::instance()->add_object( this );
}




//-----------------------------------------------------------------------------
// name: Chuck_Object()
// desc: ...
//-----------------------------------------------------------------------------
Chuck_Object::~Chuck_Object()
{
    // added 1.3.0.0: 
    // call destructors, from latest descended child to oldest parent
    Chuck_Type * type = this->type_ref;
    while( type != NULL )
    {
        // SPENCERTODO: HACK! is there a better way to call the dtor?
        if( type->has_destructor )
        {
            // sanity check
            assert( type->info->dtor && type->info->dtor->native_func );
            ((f_dtor)(type->info->dtor->native_func))( this, NULL, Chuck_DL_Api::Api::instance() );
        }

        // go up the inheritance
        type = type->parent;
    }
    
    // free
    if( vtable ) { delete vtable; vtable = NULL; }
    if( type_ref ) { type_ref->release(); type_ref = NULL; }
    if( data ) { delete [] data; size = 0; data = NULL; }
}




//-----------------------------------------------------------------------------
// name: Chuck_Array4()
// desc: constructor
//-----------------------------------------------------------------------------
Chuck_Array4::Chuck_Array4( t_CKBOOL is_obj, t_CKINT capacity )
{
    // sanity check
    assert( capacity >= 0 );
    // set size
    m_vector.resize( capacity );
    // clear (as non-object, so no releases)
    m_is_obj = FALSE;
    this->zero( 0, m_vector.capacity() );
    // is object (set after clear)
    m_is_obj = is_obj;
}




//-----------------------------------------------------------------------------
// name: ~Chuck_Array4()
// desc: destructor
//-----------------------------------------------------------------------------
Chuck_Array4::~Chuck_Array4()
{
    // do nothing
}




//-----------------------------------------------------------------------------
// name: addr()
// desc: ...
//-----------------------------------------------------------------------------
t_CKUINT Chuck_Array4::addr( t_CKINT i )
{
    // bound check
    if( i < 0 || i >= m_vector.capacity() )
        return 0;

    // get the addr
    return (t_CKUINT)(&m_vector[i]);
}




//-----------------------------------------------------------------------------
// name: addr()
// desc: ...
//-----------------------------------------------------------------------------
t_CKUINT Chuck_Array4::addr( const string & key )
{
    // get the addr
    return (t_CKUINT)(&m_map[key]);
}




//-----------------------------------------------------------------------------
// name: get()
// desc: ...
//-----------------------------------------------------------------------------
t_CKINT Chuck_Array4::get( t_CKINT i, t_CKUINT * val )
{
    // bound check
    if( i < 0 || i >= m_vector.capacity() )
        return 0;

    // get the value
    *val = m_vector[i];

    // return good
    return 1;
}




//-----------------------------------------------------------------------------
// name: get()
// desc: ...
//-----------------------------------------------------------------------------
t_CKINT Chuck_Array4::get( const string & key, t_CKUINT * val )
{
    // set to zero
    *val = 0;
    // find
    map<string, t_CKUINT>::iterator iter = m_map.find( key );
    // check
    if( iter != m_map.end() ) *val = (*iter).second;

    // return good
    return 1;
}




//-----------------------------------------------------------------------------
// name: set()
// desc: include ref counting
//-----------------------------------------------------------------------------
t_CKINT Chuck_Array4::set( t_CKINT i, t_CKUINT val )
{
    // bound check
    if( i < 0 || i >= m_vector.capacity() )
        return 0;

    t_CKUINT v = m_vector[i];

    // if obj
    if( m_is_obj && v ) ((Chuck_Object *)v)->release();

    // set the value
    m_vector[i] = val;

    // if obj
    if( m_is_obj && val ) ((Chuck_Object *)val)->add_ref();

    // return good
    return 1;
}





//-----------------------------------------------------------------------------
// name: set()
// desc: include ref counting
//-----------------------------------------------------------------------------
t_CKINT Chuck_Array4::set( const string & key, t_CKUINT val )
{
    map<string, t_CKUINT>::iterator iter = m_map.find( key );

    // if obj
    if( m_is_obj && iter != m_map.end() ) 
        ((Chuck_Object *)(*iter).second)->release();

    if( !val ) m_map.erase( key );
    else m_map[key] = val;

    // if obj
    if( m_is_obj && val ) ((Chuck_Object *)val)->add_ref();

    // return good
    return 1;
}




//-----------------------------------------------------------------------------
// name: find()
// desc: ...
//-----------------------------------------------------------------------------
t_CKINT Chuck_Array4::find( const string & key )
{
    return m_map.find( key ) != m_map.end();
}




//-----------------------------------------------------------------------------
// name: erase()
// desc: ...
//-----------------------------------------------------------------------------
t_CKINT Chuck_Array4::erase( const string & key )
{
    map<string, t_CKUINT>::iterator iter = m_map.find( key );
    t_CKINT v = iter != m_map.end();

    // if obj
    if( m_is_obj && iter != m_map.end() ) 
        ((Chuck_Object *)(*iter).second)->release();

    // erase
    if( v ) m_map.erase( key );

    return v;
}




//-----------------------------------------------------------------------------
// name: push_back()
// desc: ...
//-----------------------------------------------------------------------------
t_CKINT Chuck_Array4::push_back( t_CKUINT val )
{
    // TODO: is this right?

    // if obj, reference count it (added 1.3.0.0)
    if( m_is_obj && val ) ((Chuck_Object *)val)->add_ref();
    
    // add to vector
    m_vector.push_back( val );

    return 1;
}




//-----------------------------------------------------------------------------
// name: pop_back()
// desc: ...
//-----------------------------------------------------------------------------
t_CKINT Chuck_Array4::pop_back( )
{
    // check
    if( m_vector.size() == 0 )
        return 0;

    // if obj
    if( m_is_obj )
    {
        // get pointer
        Chuck_Object * v = (Chuck_Object *)m_vector[m_vector.size()-1];
        // if not null, release
        if( v ) v->release();
    }
    
    // zero
    m_vector[m_vector.size()-1] = 0;
    // add to vector
    m_vector.pop_back();
    
    return 1;
}




//-----------------------------------------------------------------------------
// name: back()
// desc: ...
//-----------------------------------------------------------------------------
t_CKINT Chuck_Array4::back( t_CKUINT * val ) const
{
    // check
    if( m_vector.size() == 0 )
        return 0;

    // get
    *val = m_vector.back();
    
    return 1;
}




//-----------------------------------------------------------------------------
// name: clear()
// desc: ...
//-----------------------------------------------------------------------------
void Chuck_Array4::clear( )
{
    // zero
    zero( 0, m_vector.size() );

    // clear vector
    m_vector.clear();
}




//-----------------------------------------------------------------------------
// name: set_capacity()
// desc: ...
//-----------------------------------------------------------------------------
t_CKINT Chuck_Array4::set_capacity( t_CKINT capacity )
{
    // sanity check
    assert( capacity >= 0 );

    // ensure size
    set_size( capacity );

    return m_vector.capacity();
}




//-----------------------------------------------------------------------------
// name: set_size()
// desc: ...
//-----------------------------------------------------------------------------
t_CKINT Chuck_Array4::set_size( t_CKINT size )
{
    // sanity check
    assert( size >= 0 );

    // if clearing size
    if( size < m_vector.size() )
    {
        // zero out section
        zero( size, m_vector.size() );
    }

    // what the size was
    t_CKINT size2 = m_vector.size();
    // resize vector
    m_vector.resize( size );

    // if clearing size
    if( m_vector.size() > size2 )
    {
        // zero out section
        zero( size2, m_vector.size() );
    }

    return m_vector.size();
}




//-----------------------------------------------------------------------------
// name: zero()
// desc: ...
//-----------------------------------------------------------------------------
void Chuck_Array4::zero( t_CKUINT start, t_CKUINT end )
{
    // sanity check
    assert( start <= m_vector.capacity() && end <= m_vector.capacity() );

    // if contains objects
    if( m_is_obj )
    {
        Chuck_Object * v = NULL;
        for( t_CKUINT i = start; i < end; i++ )
        {
            // get it
            v = (Chuck_Object *)m_vector[i];
            // release
            if( v )
            {
                v->release();
                m_vector[i] = 0;
            }
        }
    }
    else
    {
        for( t_CKUINT i = start; i < end; i++ )
        {
            // zero
            m_vector[i] = 0;
        }
    }
}




//-----------------------------------------------------------------------------
// name: Chuck_Array8()
// desc: constructor
//-----------------------------------------------------------------------------
Chuck_Array8::Chuck_Array8( t_CKINT capacity )
{
    // sanity check
    assert( capacity >= 0 );
    // set size
    m_vector.resize( capacity );
    // clear
    this->zero( 0, m_vector.capacity() );
}




//-----------------------------------------------------------------------------
// name: ~Chuck_Array8()
// desc: destructor
//-----------------------------------------------------------------------------
Chuck_Array8::~Chuck_Array8()
{
    // do nothing
}




//-----------------------------------------------------------------------------
// name: addr()
// desc: ...
//-----------------------------------------------------------------------------
t_CKUINT Chuck_Array8::addr( t_CKINT i )
{
    // bound check
    if( i < 0 || i >= m_vector.capacity() )
        return 0;

    // get the addr
    return (t_CKUINT)(&m_vector[i]);
}




//-----------------------------------------------------------------------------
// name: addr()
// desc: ...
//-----------------------------------------------------------------------------
t_CKUINT Chuck_Array8::addr( const string & key )
{
    // get the addr
    return (t_CKUINT)(&m_map[key]);
}




//-----------------------------------------------------------------------------
// name: get()
// desc: ...
//-----------------------------------------------------------------------------
t_CKINT Chuck_Array8::get( t_CKINT i, t_CKFLOAT * val )
{
    // bound check
    if( i < 0 || i >= m_vector.capacity() )
        return 0;

    // get the value
    *val = m_vector[i];

    // return good
    return 1;
}




//-----------------------------------------------------------------------------
// name: get()
// desc: ...
//-----------------------------------------------------------------------------
t_CKINT Chuck_Array8::get( const string & key, t_CKFLOAT * val )
{
    // set to zero
    *val = 0.0;

    // iterator
    map<string, t_CKFLOAT>::iterator iter = m_map.find( key );

    // check
    if( iter != m_map.end() )
    {
        // get the value
        *val = (*iter).second;
    }

    // return good
    return 1;
}




//-----------------------------------------------------------------------------
// name: set()
// desc: ...
//-----------------------------------------------------------------------------
t_CKINT Chuck_Array8::set( t_CKINT i, t_CKFLOAT val )
{
    // bound check
    if( i < 0 || i >= m_vector.capacity() )
        return 0;

    // set the value
    m_vector[i] = val;

    // return good
    return 1;
}




//-----------------------------------------------------------------------------
// name: set()
// desc: ...
//-----------------------------------------------------------------------------
t_CKINT Chuck_Array8::set( const string & key, t_CKFLOAT val )
{
    // 1.3.1.1: removed this
    // map<string, t_CKFLOAT>::iterator iter = m_map.find( key );

    // 1.3.5.3: removed this
    // if( !val ) m_map.erase( key ); else
    
    // insert
    m_map[key] = val;

    // return good
    return 1;
}




//-----------------------------------------------------------------------------
// name: set()
// desc: ...
//-----------------------------------------------------------------------------
t_CKINT Chuck_Array8::find( const string & key )
{
    return m_map.find( key ) != m_map.end();
}



//-----------------------------------------------------------------------------
// name: set()
// desc: ...
//-----------------------------------------------------------------------------
t_CKINT Chuck_Array8::erase( const string & key )
{
    return m_map.erase( key );
}




//-----------------------------------------------------------------------------
// name: push_back()
// desc: ...
//-----------------------------------------------------------------------------
t_CKINT Chuck_Array8::push_back( t_CKFLOAT val )
{
    // add to vector
    m_vector.push_back( val );

    return 1;
}




//-----------------------------------------------------------------------------
// name: pop_back()
// desc: ...
//-----------------------------------------------------------------------------
t_CKINT Chuck_Array8::pop_back( )
{
    // check
    if( m_vector.size() == 0 )
        return 0;

    // zero
    m_vector[m_vector.size()-1] = 0.0;
    // add to vector
    m_vector.pop_back();
    
    return 1;
}




//-----------------------------------------------------------------------------
// name: back()
// desc: ...
//-----------------------------------------------------------------------------
t_CKINT Chuck_Array8::back( t_CKFLOAT * val ) const
{
    // check
    if( m_vector.size() == 0 )
        return 0;

    // get
    *val = m_vector.back();
    
    return 1;
}




//-----------------------------------------------------------------------------
// name: clear()
// desc: ...
//-----------------------------------------------------------------------------
void Chuck_Array8::clear( )
{
    // zero
    zero( 0, m_vector.size() );

    // clear vector
    m_vector.clear();
}




//-----------------------------------------------------------------------------
// name: set_capacity()
// desc: ...
//-----------------------------------------------------------------------------
t_CKINT Chuck_Array8::set_capacity( t_CKINT capacity )
{
    // sanity check
    assert( capacity >= 0 );

    // ensure size
    set_size( capacity );

    return m_vector.capacity();
}




//-----------------------------------------------------------------------------
// name: set_size()
// desc: ...
//-----------------------------------------------------------------------------
t_CKINT Chuck_Array8::set_size( t_CKINT size )
{
    // sanity check
    assert( size >= 0 );

    // if clearing size
    if( size < m_vector.size() )
    {
        // zero out section
        zero( size, m_vector.size() );
    }

    // what the size was
    t_CKINT size2 = m_vector.size();
    // resize vector
    m_vector.resize( size );

    // if clearing size
    if( m_vector.size() > size2 )
    {
        // zero out section
        zero( size2, m_vector.size() );
    }

    return m_vector.size();
}




//-----------------------------------------------------------------------------
// name: zero()
// desc: ...
//-----------------------------------------------------------------------------
void Chuck_Array8::zero( t_CKUINT start, t_CKUINT end )
{
    // sanity check
    assert( start <= m_vector.capacity() && end <= m_vector.capacity() );

    for( t_CKUINT i = start; i < end; i++ )
    {
        // zero
        m_vector[i] = 0.0;
    }
}




//-----------------------------------------------------------------------------
// name: Chuck_Array16()
// desc: constructor
//-----------------------------------------------------------------------------
Chuck_Array16::Chuck_Array16( t_CKINT capacity )
{
    // sanity check
    assert( capacity >= 0 );
    // set size
    m_vector.resize( capacity );
    // clear
    this->zero( 0, m_vector.capacity() );
}




//-----------------------------------------------------------------------------
// name: ~Chuck_Array16()
// desc: destructor
//-----------------------------------------------------------------------------
Chuck_Array16::~Chuck_Array16()
{
    // do nothing
}




//-----------------------------------------------------------------------------
// name: addr()
// desc: ...
//-----------------------------------------------------------------------------
t_CKUINT Chuck_Array16::addr( t_CKINT i )
{
    // bound check
    if( i < 0 || i >= m_vector.capacity() )
        return 0;

    // get the addr
    return (t_CKUINT)(&m_vector[i]);
}




//-----------------------------------------------------------------------------
// name: addr()
// desc: ...
//-----------------------------------------------------------------------------
t_CKUINT Chuck_Array16::addr( const string & key )
{
    // get the addr
    return (t_CKUINT)(&m_map[key]);
}




//-----------------------------------------------------------------------------
// name: get()
// desc: ...
//-----------------------------------------------------------------------------
t_CKINT Chuck_Array16::get( t_CKINT i, t_CKCOMPLEX * val )
{
    // bound check
    if( i < 0 || i >= m_vector.capacity() )
        return 0;

    // get the value
    *val = m_vector[i];

    // return good
    return 1;
}




//-----------------------------------------------------------------------------
// name: get()
// desc: ...
//-----------------------------------------------------------------------------
t_CKINT Chuck_Array16::get( const string & key, t_CKCOMPLEX * val )
{
    // set to zero
    val->re = 0.0;
    val->im = 0.0;

    // iterator
    map<string, t_CKCOMPLEX>::iterator iter = m_map.find( key );

    // check
    if( iter != m_map.end() )
    {
        // get the value
        *val = (*iter).second;
    }

    // return good
    return 1;
}




//-----------------------------------------------------------------------------
// name: set()
// desc: ...
//-----------------------------------------------------------------------------
t_CKINT Chuck_Array16::set( t_CKINT i, const t_CKCOMPLEX & val )
{
    // bound check
    if( i < 0 || i >= m_vector.capacity() )
        return 0;

    // set the value
    m_vector[i] = val;

    // return good
    return 1;
}




//-----------------------------------------------------------------------------
// name: set()
// desc: ...
//-----------------------------------------------------------------------------
t_CKINT Chuck_Array16::set( const string & key, const t_CKCOMPLEX & val )
{
    // 1.3.1.1: removed this
    // map<string, t_CKCOMPLEX>::iterator iter = m_map.find( key );

    // 1.3.5.3: removed this
    // if( val.re == 0 && val.im == 0 ) m_map.erase( key ); else
    m_map[key] = val;

    // return good
    return 1;
}




//-----------------------------------------------------------------------------
// name: set()
// desc: ...
//-----------------------------------------------------------------------------
t_CKINT Chuck_Array16::find( const string & key )
{
    return m_map.find( key ) != m_map.end();
}



//-----------------------------------------------------------------------------
// name: set()
// desc: ...
//-----------------------------------------------------------------------------
t_CKINT Chuck_Array16::erase( const string & key )
{
    return m_map.erase( key );
}




//-----------------------------------------------------------------------------
// name: push_back()
// desc: ...
//-----------------------------------------------------------------------------
t_CKINT Chuck_Array16::push_back( const t_CKCOMPLEX & val )
{
    // add to vector
    m_vector.push_back( val );
    
    return 1;
}




//-----------------------------------------------------------------------------
// name: pop_back()
// desc: ...
//-----------------------------------------------------------------------------
t_CKINT Chuck_Array16::pop_back( )
{
    // check
    if( m_vector.size() == 0 )
        return 0;

    // zero
    m_vector[m_vector.size()-1].re = 0.0;
    m_vector[m_vector.size()-1].im = 0.0;
    // add to vector
    m_vector.pop_back();
    
    return 1;
}




//-----------------------------------------------------------------------------
// name: back()
// desc: ...
//-----------------------------------------------------------------------------
t_CKINT Chuck_Array16::back( t_CKCOMPLEX * val ) const
{
    // check
    if( m_vector.size() == 0 )
        return 0;

    // get
    *val = m_vector.back();
    
    return 1;
}




//-----------------------------------------------------------------------------
// name: clear()
// desc: ...
//-----------------------------------------------------------------------------
void Chuck_Array16::clear( )
{
    // zero
    zero( 0, m_vector.size() );

    // clear vector
    m_vector.clear();
}




//-----------------------------------------------------------------------------
// name: set_capacity()
// desc: ...
//-----------------------------------------------------------------------------
t_CKINT Chuck_Array16::set_capacity( t_CKINT capacity )
{
    // sanity check
    assert( capacity >= 0 );

    // ensure size
    set_size( capacity );

    return m_vector.capacity();
}




//-----------------------------------------------------------------------------
// name: set_size()
// desc: ...
//-----------------------------------------------------------------------------
t_CKINT Chuck_Array16::set_size( t_CKINT size )
{
    // sanity check
    assert( size >= 0 );

    // if clearing size
    if( size < m_vector.size() )
    {
        // zero out section
        zero( size, m_vector.size() );
    }

    // remember
    t_CKINT size2 = m_vector.size();
    // resize vector
    m_vector.resize( size );

    // if clearing size
    if( m_vector.size() > size2 )
    {
        // zero out section
        zero( size2, m_vector.size() );
    }

    return m_vector.size();
}




//-----------------------------------------------------------------------------
// name: zero()
// desc: ...
//-----------------------------------------------------------------------------
void Chuck_Array16::zero( t_CKUINT start, t_CKUINT end )
{
    // sanity check
    assert( start <= m_vector.capacity() && end <= m_vector.capacity() );

    for( t_CKUINT i = start; i < end; i++ )
    {
        // zero
        m_vector[i].re = 0.0;
        m_vector[i].im = 0.0;
    }
}




//-----------------------------------------------------------------------------
// name: Chuck_Array24()
// desc: constructor
//-----------------------------------------------------------------------------
Chuck_Array24::Chuck_Array24( t_CKINT capacity )
{
    // sanity check
    assert( capacity >= 0 );
    // set size
    m_vector.resize( capacity );
    // clear
    this->zero( 0, m_vector.capacity() );
}




//-----------------------------------------------------------------------------
// name: ~Chuck_Array24()
// desc: destructor
//-----------------------------------------------------------------------------
Chuck_Array24::~Chuck_Array24()
{
    // do nothing
}




//-----------------------------------------------------------------------------
// name: addr()
// desc: ...
//-----------------------------------------------------------------------------
t_CKUINT Chuck_Array24::addr( t_CKINT i )
{
    // bound check
    if( i < 0 || i >= m_vector.capacity() )
        return 0;
    
    // get the addr
    return (t_CKUINT)(&m_vector[i]);
}




//-----------------------------------------------------------------------------
// name: addr()
// desc: ...
//-----------------------------------------------------------------------------
t_CKUINT Chuck_Array24::addr( const string & key )
{
    // get the addr
    return (t_CKUINT)(&m_map[key]);
}




//-----------------------------------------------------------------------------
// name: get()
// desc: ...
//-----------------------------------------------------------------------------
t_CKINT Chuck_Array24::get( t_CKINT i, t_CKVEC3 * val )
{
    // bound check
    if( i < 0 || i >= m_vector.capacity() )
        return 0;
    
    // get the value
    *val = m_vector[i];
    
    // return good
    return 1;
}




//-----------------------------------------------------------------------------
// name: get()
// desc: ...
//-----------------------------------------------------------------------------
t_CKINT Chuck_Array24::get( const string & key, t_CKVEC3 * val )
{
    // set to zero
    val->x = val->y = val->z = 0;
    
    // iterator
    map<string, t_CKVEC3>::iterator iter = m_map.find( key );
    
    // check
    if( iter != m_map.end() )
    {
        // get the value
        *val = (*iter).second;
    }
    
    // return good
    return 1;
}




//-----------------------------------------------------------------------------
// name: set()
// desc: ...
//-----------------------------------------------------------------------------
t_CKINT Chuck_Array24::set( t_CKINT i, const t_CKVEC3 & val )
{
    // bound check
    if( i < 0 || i >= m_vector.capacity() )
        return 0;
    
    // set the value
    m_vector[i] = val;
    
    // return good
    return 1;
}




//-----------------------------------------------------------------------------
// name: set()
// desc: ...
//-----------------------------------------------------------------------------
t_CKINT Chuck_Array24::set( const string & key, const t_CKVEC3 & val )
{
    // 1.3.1.1: removed this
    // map<string, t_CKVEC3>::iterator iter = m_map.find( key );
    
    // insert
    m_map[key] = val;
    
    // return good
    return 1;
}




//-----------------------------------------------------------------------------
// name: set()
// desc: ...
//-----------------------------------------------------------------------------
t_CKINT Chuck_Array24::find( const string & key )
{
    return m_map.find( key ) != m_map.end();
}



//-----------------------------------------------------------------------------
// name: set()
// desc: ...
//-----------------------------------------------------------------------------
t_CKINT Chuck_Array24::erase( const string & key )
{
    return m_map.erase( key );
}




//-----------------------------------------------------------------------------
// name: push_back()
// desc: ...
//-----------------------------------------------------------------------------
t_CKINT Chuck_Array24::push_back( const t_CKVEC3 & val )
{
    // add to vector
    m_vector.push_back( val );
    
    return 1;
}




//-----------------------------------------------------------------------------
// name: pop_back()
// desc: ...
//-----------------------------------------------------------------------------
t_CKINT Chuck_Array24::pop_back( )
{
    // check
    if( m_vector.size() == 0 )
        return 0;
    
    // zero
    m_vector[m_vector.size()-1].x = 0.0;
    m_vector[m_vector.size()-1].y = 0.0;
    m_vector[m_vector.size()-1].z = 0.0;
    // add to vector
    m_vector.pop_back();
    
    return 1;
}




//-----------------------------------------------------------------------------
// name: back()
// desc: ...
//-----------------------------------------------------------------------------
t_CKINT Chuck_Array24::back( t_CKVEC3 * val ) const
{
    // check
    if( m_vector.size() == 0 )
        return 0;
    
    // get
    *val = m_vector.back();
    
    return 1;
}




//-----------------------------------------------------------------------------
// name: clear()
// desc: ...
//-----------------------------------------------------------------------------
void Chuck_Array24::clear( )
{
    // zero
    zero( 0, m_vector.size() );
    
    // clear vector
    m_vector.clear();
}




//-----------------------------------------------------------------------------
// name: set_capacity()
// desc: ...
//-----------------------------------------------------------------------------
t_CKINT Chuck_Array24::set_capacity( t_CKINT capacity )
{
    // sanity check
    assert( capacity >= 0 );
    
    // ensure size
    set_size( capacity );
    
    return m_vector.capacity();
}




//-----------------------------------------------------------------------------
// name: set_size()
// desc: ...
//-----------------------------------------------------------------------------
t_CKINT Chuck_Array24::set_size( t_CKINT size )
{
    // sanity check
    assert( size >= 0 );
    
    // if clearing size
    if( size < m_vector.size() )
    {
        // zero out section
        zero( size, m_vector.size() );
    }
    
    // remember
    t_CKINT size2 = m_vector.size();
    // resize vector
    m_vector.resize( size );
    
    // if clearing size
    if( m_vector.size() > size2 )
    {
        // zero out section
        zero( size2, m_vector.size() );
    }
    
    return m_vector.size();
}




//-----------------------------------------------------------------------------
// name: zero()
// desc: ...
//-----------------------------------------------------------------------------
void Chuck_Array24::zero( t_CKUINT start, t_CKUINT end )
{
    // sanity check
    assert( start <= m_vector.capacity() && end <= m_vector.capacity() );
    
    for( t_CKUINT i = start; i < end; i++ )
    {
        // zero
        m_vector[i].x = 0;
        m_vector[i].y = 0;
        m_vector[i].z = 0;
    }
}




//-----------------------------------------------------------------------------
// name: Chuck_Array32()
// desc: constructor
//-----------------------------------------------------------------------------
Chuck_Array32::Chuck_Array32( t_CKINT capacity )
{
    // sanity check
    assert( capacity >= 0 );
    // set size
    m_vector.resize( capacity );
    // clear
    this->zero( 0, m_vector.capacity() );
}




//-----------------------------------------------------------------------------
// name: ~Chuck_Array32()
// desc: destructor
//-----------------------------------------------------------------------------
Chuck_Array32::~Chuck_Array32()
{
    // do nothing
}




//-----------------------------------------------------------------------------
// name: addr()
// desc: ...
//-----------------------------------------------------------------------------
t_CKUINT Chuck_Array32::addr( t_CKINT i )
{
    // bound check
    if( i < 0 || i >= m_vector.capacity() )
        return 0;
    
    // get the addr
    return (t_CKUINT)(&m_vector[i]);
}




//-----------------------------------------------------------------------------
// name: addr()
// desc: ...
//-----------------------------------------------------------------------------
t_CKUINT Chuck_Array32::addr( const string & key )
{
    // get the addr
    return (t_CKUINT)(&m_map[key]);
}




//-----------------------------------------------------------------------------
// name: get()
// desc: ...
//-----------------------------------------------------------------------------
t_CKINT Chuck_Array32::get( t_CKINT i, t_CKVEC4 * val )
{
    // bound check
    if( i < 0 || i >= m_vector.capacity() )
        return 0;
    
    // get the value
    *val = m_vector[i];
    
    // return good
    return 1;
}




//-----------------------------------------------------------------------------
// name: get()
// desc: ...
//-----------------------------------------------------------------------------
t_CKINT Chuck_Array32::get( const string & key, t_CKVEC4 * val )
{
    // set to zero
    val->x = val->y = val->z = val->w;
    
    // iterator
    map<string, t_CKVEC4>::iterator iter = m_map.find( key );
    
    // check
    if( iter != m_map.end() )
    {
        // get the value
        *val = (*iter).second;
    }
    
    // return good
    return 1;
}




//-----------------------------------------------------------------------------
// name: set()
// desc: ...
//-----------------------------------------------------------------------------
t_CKINT Chuck_Array32::set( t_CKINT i, const t_CKVEC4 & val )
{
    // bound check
    if( i < 0 || i >= m_vector.capacity() )
        return 0;
    
    // set the value
    m_vector[i] = val;
    
    // return good
    return 1;
}




//-----------------------------------------------------------------------------
// name: set()
// desc: ...
//-----------------------------------------------------------------------------
t_CKINT Chuck_Array32::set( const string & key, const t_CKVEC4 & val )
{
    // 1.3.1.1: removed this
    // map<string, t_CKVEC4>::iterator iter = m_map.find( key );
    
    // 1.3.5.3: removed this
    // if( val.re == 0 && val.im == 0 ) m_map.erase( key ); else

    // insert
    m_map[key] = val;
    
    // return good
    return 1;
}




//-----------------------------------------------------------------------------
// name: set()
// desc: ...
//-----------------------------------------------------------------------------
t_CKINT Chuck_Array32::find( const string & key )
{
    return m_map.find( key ) != m_map.end();
}



//-----------------------------------------------------------------------------
// name: set()
// desc: ...
//-----------------------------------------------------------------------------
t_CKINT Chuck_Array32::erase( const string & key )
{
    return m_map.erase( key );
}




//-----------------------------------------------------------------------------
// name: push_back()
// desc: ...
//-----------------------------------------------------------------------------
t_CKINT Chuck_Array32::push_back( const t_CKVEC4 & val )
{
    // add to vector
    m_vector.push_back( val );
    
    return 1;
}




//-----------------------------------------------------------------------------
// name: pop_back()
// desc: ...
//-----------------------------------------------------------------------------
t_CKINT Chuck_Array32::pop_back( )
{
    // check
    if( m_vector.size() == 0 )
        return 0;
    
    // zero
    m_vector[m_vector.size()-1].x = 0.0;
    m_vector[m_vector.size()-1].y = 0.0;
    m_vector[m_vector.size()-1].z = 0.0;
    m_vector[m_vector.size()-1].w = 0.0;
    // add to vector
    m_vector.pop_back();
    
    return 1;
}




//-----------------------------------------------------------------------------
// name: back()
// desc: ...
//-----------------------------------------------------------------------------
t_CKINT Chuck_Array32::back( t_CKVEC4 * val ) const
{
    // check
    if( m_vector.size() == 0 )
        return 0;
    
    // get
    *val = m_vector.back();
    
    return 1;
}




//-----------------------------------------------------------------------------
// name: clear()
// desc: ...
//-----------------------------------------------------------------------------
void Chuck_Array32::clear( )
{
    // zero
    zero( 0, m_vector.size() );
    
    // clear vector
    m_vector.clear();
}




//-----------------------------------------------------------------------------
// name: set_capacity()
// desc: ...
//-----------------------------------------------------------------------------
t_CKINT Chuck_Array32::set_capacity( t_CKINT capacity )
{
    // sanity check
    assert( capacity >= 0 );
    
    // ensure size
    set_size( capacity );
    
    return m_vector.capacity();
}




//-----------------------------------------------------------------------------
// name: set_size()
// desc: ...
//-----------------------------------------------------------------------------
t_CKINT Chuck_Array32::set_size( t_CKINT size )
{
    // sanity check
    assert( size >= 0 );
    
    // if clearing size
    if( size < m_vector.size() )
    {
        // zero out section
        zero( size, m_vector.size() );
    }
    
    // remember
    t_CKINT size2 = m_vector.size();
    // resize vector
    m_vector.resize( size );
    
    // if clearing size
    if( m_vector.size() > size2 )
    {
        // zero out section
        zero( size2, m_vector.size() );
    }
    
    return m_vector.size();
}




//-----------------------------------------------------------------------------
// name: zero()
// desc: ...
//-----------------------------------------------------------------------------
void Chuck_Array32::zero( t_CKUINT start, t_CKUINT end )
{
    // sanity check
    assert( start <= m_vector.capacity() && end <= m_vector.capacity() );
    
    for( t_CKUINT i = start; i < end; i++ )
    {
        // zero
        m_vector[i].x = 0;
        m_vector[i].y = 0;
        m_vector[i].z = 0;
        m_vector[i].w = 0;
    }
}




// static
t_CKUINT Chuck_Event::our_can_wait = 0;

//-----------------------------------------------------------------------------
// name: signal()
// desc: signal a event/condition variable, shreduling the next waiting shred
//       (if there is one or more)
//-----------------------------------------------------------------------------
void Chuck_Event::signal()
{
    m_queue_lock.acquire();
    if( !m_queue.empty() )
    {
        Chuck_VM_Shred * shred = m_queue.front();
        m_queue.pop();
        m_queue_lock.release();
        Chuck_VM_Shreduler * shreduler = shred->vm_ref->shreduler();
        // release the extra ref we added when we started waiting for this event
        SAFE_RELEASE( shred->event );
        shred->event = NULL;
        shreduler->remove_blocked( shred );
        shreduler->shredule( shred );
        // push the current time
        t_CKTIME *& sp = (t_CKTIME *&)shred->reg->sp;
        push_( sp, shreduler->now_system );
    }
    else
        m_queue_lock.release();
}




//-----------------------------------------------------------------------------
// name: remove()
// desc: remove a shred from the event queue.
//-----------------------------------------------------------------------------
t_CKBOOL Chuck_Event::remove( Chuck_VM_Shred * shred )
{
    queue<Chuck_VM_Shred *> temp;
    t_CKBOOL removed = FALSE;
    m_queue_lock.acquire();
    while( !m_queue.empty() )
    {
        if( m_queue.front() != shred )
            temp.push( m_queue.front() );
        else {
            // this safe_release might cause the deletion of the object while we are still using it.
            // so, put it in the caller -- Chuck_VM_Shreduler::remove_blocked
            //SAFE_RELEASE( shred->event );
            shred->event = NULL;
            removed = TRUE;
        }
        m_queue.pop();
    }

    m_queue = temp;
    m_queue_lock.release();
    return removed;
}




//-----------------------------------------------------------------------------
// name: queue_broadcast()
// desc: queue the event to broadcast a event/condition variable, by the owner
//       of the queue
//       added 1.3.0.0: event_buffer to fix big-ass bug
//-----------------------------------------------------------------------------
void Chuck_Event::queue_broadcast( CBufferSimple * event_buffer )
{
    // TODO: handle multiple VM
    m_queue_lock.acquire();
    if( !m_queue.empty() )
    {
        Chuck_VM_Shred * shred = m_queue.front();
        m_queue_lock.release();
        // queue the event on the vm (added 1.3.0.0: event_buffer)
        shred->vm_ref->queue_event( this, 1, event_buffer );
    }
    else
    {
        m_queue_lock.release();
    }
}




//-----------------------------------------------------------------------------
// name: broadcast()
// desc: broadcast a event/condition variable, shreduling all waiting shreds
//-----------------------------------------------------------------------------
void Chuck_Event::broadcast()
{
    m_queue_lock.acquire();
    while( !m_queue.empty() )
    {
        m_queue_lock.release();
        this->signal();
        m_queue_lock.acquire();
    }
    m_queue_lock.release();
}




//-----------------------------------------------------------------------------
// name: wait()
// desc: cause event/condition variable to block the current shred, putting it
//       on its waiting list, and suspennd the shred from the VM.
//-----------------------------------------------------------------------------
void Chuck_Event::wait( Chuck_VM_Shred * shred, Chuck_VM * vm )
{
    EM_log( CK_LOG_FINE, "shred '%d' wait on event '%x'...", shred->xid, (t_CKUINT)this );
    // make sure the shred info matches the vm
    assert( shred->vm_ref == vm );
    
    Chuck_DL_Return RETURN;
    // get the member function
    f_mfun canwaitplease = (f_mfun)this->vtable->funcs[our_can_wait]->code->native_func;
    // TODO: check this is right shred
    // added 1.3.0.0: the DL API instance
    canwaitplease( this, NULL, &RETURN, shred, Chuck_DL_Api::Api::instance() );
    // RETURN.v_int = 1;

    // see if we can wait
    if( RETURN.v_int )
    {
        // suspend
        shred->is_running = FALSE;

        // add to waiting list
        m_queue_lock.acquire();
        m_queue.push( shred );
        m_queue_lock.release();

        // add event to shred
        assert( shred->event == NULL );
        shred->event = this;
        // the shred might need the event pointer after it's been released by the
        // vm instruction Chuck_Instr_Release_Object2, in order to tell the event
        // to forget the shred. So, add another reference so it won't be freed
        // until the shred is done with it.
        SAFE_ADD_REF( shred->event );

        // add shred to shreduler
        vm->shreduler()->add_blocked( shred );
    }
    else // can't wait
    {
        // push the current time
        t_CKTIME *& sp = (t_CKTIME *&)shred->reg->sp;
        push_( sp, shred->now );
    }
}




//-----------------------------------------------------------------------------
// name: Chuck_IO Constructor
// desc: Empty because you cannot construct a Chuck_IO object
//-----------------------------------------------------------------------------
Chuck_IO::Chuck_IO()
{ }




//-----------------------------------------------------------------------------
// name: Chuck_IO Destructor
// desc: Empty becuase you cannot destruct a Chuck_IO object
//-----------------------------------------------------------------------------
Chuck_IO::~Chuck_IO()
{ }




//-----------------------------------------------------------------------------
// name: Chuck_IO_File()
// desc: constructor
//-----------------------------------------------------------------------------
Chuck_IO_File::Chuck_IO_File( Chuck_VM * vm, Chuck_VM_Shred * shred )
{
    // zero things out
    m_flags = 0;
    m_iomode = MODE_SYNC;
    m_path = "";
    m_dir = NULL;
    m_dir_start = 0;
    m_asyncEvent = new Chuck_Event;
    initialize_object( m_asyncEvent, &t_event );
    m_thread = new XThread;
}




//-----------------------------------------------------------------------------
// name: ~Chuck_IO_File()
// desc: destructor
//-----------------------------------------------------------------------------
Chuck_IO_File::~Chuck_IO_File()
{
    // clean up
    this->close();
    delete m_asyncEvent;
    delete m_thread;
}




//-----------------------------------------------------------------------------
// name: open
// desc: open file from disk
//-----------------------------------------------------------------------------
t_CKBOOL Chuck_IO_File::open( const string & path, t_CKINT flags )
{
    // log
    EM_log( CK_LOG_INFO, "FileIO: opening file from disk..." );
    EM_log( CK_LOG_INFO, "FileIO: path: %s", path.c_str() );
    EM_pushlog();
    
    // if no flag specified, make it READ by default
    if( !(flags & FLAG_READ_WRITE) &&
        !(flags & FLAG_READONLY) &&
        !(flags & FLAG_WRITEONLY) &&
        !(flags & FLAG_APPEND) )
    {
        flags |= FLAG_READONLY;
    }

    // if both read and write, enable read and write
    if( flags & FLAG_READONLY && flags & FLAG_WRITEONLY )
    {
        flags ^= FLAG_READONLY;
        flags ^= FLAG_WRITEONLY;
        flags |= FLAG_READ_WRITE;
    }
    
    // check flags for errors
    if ((flags & TYPE_ASCII) &&
        (flags & TYPE_BINARY))
    {
        EM_error3( "[chuck](via FileIO): cannot open file in both ASCII and binary mode" );
        goto error;
    }
    
    if ((flags & FLAG_READ_WRITE) &&
        (flags & FLAG_READONLY))
    {
        EM_error3( "[chuck](via FileIO): conflicting flags: READ_WRITE and READ" );
        goto error;
    }
    
    if ((flags & FLAG_READ_WRITE) &&
        (flags & FLAG_WRITEONLY))
    {
        EM_error3( "[chuck](via FileIO): conflicting flags: READ_WRITE and WRITE" );
        goto error;
    }
    
    if ((flags & FLAG_READ_WRITE) &&
        (flags & FLAG_APPEND))
    {
        EM_error3( "[chuck](via FileIO): conflicting flags: READ_WRITE and APPEND" );
        goto error;
    }
    
    if ((flags & FLAG_WRITEONLY) &&
        (flags & FLAG_READONLY))
    {
        EM_error3( "[chuck](via FileIO): conflicting flags: WRITE and READ" );
        goto error;
    }
    
    if ((flags & FLAG_APPEND) &&
        (flags & FLAG_READONLY))
    {
        EM_error3( "[chuck](via FileIO): conflicting flags: APPEND and FLAG_READ" );
        goto error;
    }
    
    // set open flags
    ios_base::openmode mode;
    
    if (flags & FLAG_READ_WRITE)
        mode = ios_base::in | ios_base::out;
    else if (flags & FLAG_READONLY)
        mode = ios_base::in;
    else if (flags & FLAG_APPEND)
        mode = ios_base::out | ios_base::app;
    else if (flags & FLAG_WRITEONLY)
        mode = ios_base::out | ios_base::trunc;
    
    if (flags & TYPE_BINARY)
        mode |= ios_base::binary;
    
    // close first
    if (m_io.is_open())
        this->close();
    
    // try to open as a dir first (fixed 1.3.0.0 removed warning)
    if( (m_dir = opendir( path.c_str() )) )
    {
        EM_poplog();
        return TRUE;
    }
    
    // not a dir, create file if it does not exist unless flag is
    // readonly
    if ( !(flags & FLAG_READONLY) )
    {
        m_io.open( path.c_str(), ios_base::in );
        if ( m_io.fail() )
        {
            m_io.clear();
            m_io.open( path.c_str(), ios_base::out | ios_base::trunc );
            m_io.close();
        }
        else
            m_io.close();
    }
    
    //open file
    m_io.open( path.c_str(), mode );
    
    // seek to beginning if necessary
    if (flags & FLAG_READ_WRITE)
    {
        m_io.seekp(0);
        m_io.seekg(0);
    }
    
    /* ATODO: Ge's code
     // windows sucks for being creative in the wrong places
     #ifdef __PLATFORM_WIN32__
     // if( flags ^ Chuck_IO::TRUNCATE && flags | Chuck_IO::READ ) nMode |= ios::nocreate;
     m_io.open( path.c_str(), nMode );
     #else
     m_io.open( path.c_str(), (_Ios_Openmode)nMode );
     #endif
     */
    
    // check for error
    if( !(m_io.is_open()) )
    {
        // EM_error3( "[chuck](via FileIO): cannot open file: '%s'", path.c_str() );
        goto error;
    }
    
    // set path
    m_path = path;
    // set flags
    m_flags = flags;
    if (!(flags & TYPE_BINARY))
        m_flags |= Chuck_IO_File::TYPE_ASCII; // ASCII is default
    // set mode
    m_iomode = MODE_SYNC;
    
    // pop
    EM_poplog();
    
    return TRUE;
    
error:
    
    // pop
    EM_poplog();
    
    // reset
    m_path = "";
    m_flags = 0;
    m_iomode = MODE_SYNC;
    m_io.clear();
    m_io.close();
    
    return FALSE;
}




//-----------------------------------------------------------------------------
// name: close
// desc: close file
//-----------------------------------------------------------------------------
void Chuck_IO_File::close()
{
    // log
    EM_log( CK_LOG_INFO, "FileIO: closing file '%s'...", m_path.c_str() );
    // close it
    m_io.close();
    m_flags = 0;
    m_path = "";
    m_iomode = Chuck_IO::MODE_SYNC;
    if ( m_dir ) {
        closedir( m_dir );
        m_dir = NULL;
        m_dir_start = 0;
    }
}




//-----------------------------------------------------------------------------
// name: good()
// desc: ...
//-----------------------------------------------------------------------------
t_CKBOOL Chuck_IO_File::good()
{
    return m_dir || m_io.is_open();
    // return (!m_dir) && (!m_io.is_open());
}




//-----------------------------------------------------------------------------
// name: flush()
// desc: ...
//-----------------------------------------------------------------------------
void Chuck_IO_File::flush()
{
    // sanity
    if ( m_dir )
    {
        EM_error3( "[chuck](via FileIO): cannot flush on directory" );
        return;
    }
    m_io.flush();
}




//-----------------------------------------------------------------------------
// name: mode()
// desc: ...
//-----------------------------------------------------------------------------
t_CKINT Chuck_IO_File::mode()
{
    // sanity
    if ( m_dir )
    {
        EM_error3( "[chuck](via FileIO): cannot get mode on directory" );
        return -1;
    }
    return m_iomode;
}




//-----------------------------------------------------------------------------
// name: mode( t_CKINT flag )
// desc: ...
//-----------------------------------------------------------------------------
void Chuck_IO_File::mode( t_CKINT flag )
{    
    // sanity
    if ( m_dir )
    {
        EM_error3( "[chuck](via FileIO): cannot set mode on directory" );
        return;
    }
    if ( (flag != Chuck_IO::MODE_ASYNC) && (flag != Chuck_IO::MODE_SYNC) )
    {
        EM_error3( "[chuck](via FileIO): invalid mode flag" );
        return;
    }
    
    m_iomode = flag;
}




//-----------------------------------------------------------------------------
// name: size()
// desc: Returns the size of the file in bytes, or -1 if no file is opened or
//       if a directory is opened.
//-----------------------------------------------------------------------------
t_CKINT Chuck_IO_File::size()
{
    if (!(m_io.is_open())) return -1;
    if ( m_dir )
    {
        EM_error3( "[chuck](via FileIO): cannot get size on a directory" );
        return -1;
    }
    
    // no easy way to find file size in C++
    // have to seek to end, report position
    FILE * stream = fopen( m_path.c_str(), "r" );
    fseek( stream, 0L, SEEK_END );
    int endPos = ftell( stream );
    fclose( stream );
    return endPos;
}




//-----------------------------------------------------------------------------
// name: seek( t_CKINT pos )
// desc: Seeks to the specified byte offset in the file.
//-----------------------------------------------------------------------------
void Chuck_IO_File::seek( t_CKINT pos )
{
    if ( !(m_io.is_open()) )
    {
        EM_error3( "[chuck](via FileIO): cannot seek: no file is open" );
        return;
    }
    if ( m_dir )
    {
        EM_error3( "[chuck](via FileIO): cannot seek on a directory" );
        return;
    }
    m_io.seekg( pos );
    m_io.seekp( pos );
}




//-----------------------------------------------------------------------------
// name: tell()
// desc: Returns the byte offset into the file, or -1 if no file is opened.
//-----------------------------------------------------------------------------
t_CKINT Chuck_IO_File::tell()
{
    if (!(m_io.is_open()))
        return -1;
    if ( m_dir )
    {
        EM_error3( "[chuck](via FileIO): cannot tell on directory" );
        return -1;
    }
    
    return m_io.tellg();
}




//-----------------------------------------------------------------------------
// name: isDir()
// desc: ...
//-----------------------------------------------------------------------------
t_CKINT Chuck_IO_File::isDir()
{
    return m_dir != NULL;
}




//-----------------------------------------------------------------------------
// name: dirList()
// desc: ...
//-----------------------------------------------------------------------------
Chuck_Array4 * Chuck_IO_File::dirList()
{
    // sanity
    if ( !m_dir )
    {
        EM_error3( "[chuck](via FileIO): cannot get list: no directory open" );
        Chuck_Array4 *ret = new Chuck_Array4( TRUE, 0 );
        initialize_object( ret, &t_array );
        return ret;
    }
    
    // fill vector with entry names
    rewinddir( m_dir );
    std::vector<Chuck_String *> entrylist;
    struct dirent *ent;
    while( (ent = readdir( m_dir )) ) // fixed 1.3.0.0: removed warning
    {
<<<<<<< HEAD
        // not sure whether m_shredRef is NULL, so pass both shred and vm
        Chuck_String *s = (Chuck_String *)instantiate_and_initialize_object( &t_string, m_shredRef, m_vmRef );
        s->str = std::string( ent->d_name );
        if ( s->str != ".." && s->str != "." )
=======
        Chuck_String *s = (Chuck_String *)instantiate_and_initialize_object( &t_string, NULL );
        s->set( std::string( ent->d_name ) );
        if ( s->get() != ".." && s->get() != "." )
>>>>>>> c44ec789
            // don't include .. and . in the list
            entrylist.push_back( s );
    }
    
    // make array
    Chuck_Array4 *array = new Chuck_Array4( true, entrylist.size() );
    initialize_object( array, &t_array );
    for ( int i = 0; i < entrylist.size(); i++ )
        array->set( i, (t_CKUINT) entrylist[i] );
    return array;
}




//-----------------------------------------------------------------------------
// name: read( t_CKINT length )
// desc: ...
//-----------------------------------------------------------------------------
/*Chuck_String * Chuck_IO_File::read( t_CKINT length )
{
    // sanity
    if (!(m_io.is_open())) {
        EM_error3( "[chuck](via FileIO): cannot read: no file open" );
        return new Chuck_String( "" );
    }
    
    if (m_io.fail()) {
        EM_error3( "[chuck](via FileIO): cannot read: I/O stream failed" );
        return new Chuck_String( "" );
    }
    
    if ( m_dir )
    {
        EM_error3( "[chuck](via FileIO): cannot read on a directory" );
        return new Chuck_String( "" );
    }
    
    char buf[length+1];
    m_io.read( buf, length );
    buf[m_io.gcount()] = '\0';
    string s( buf );
    return new Chuck_String( s );
}*/




//-----------------------------------------------------------------------------
// name: readLine()
// desc: read line
//-----------------------------------------------------------------------------
Chuck_String * Chuck_IO_File::readLine()
{
    // sanity
    if (!(m_io.is_open())) {
        EM_error3( "[chuck](via FileIO): cannot readLine: no file open" );
        return new Chuck_String( "" );
    }
    
    if (m_io.fail()) {
        EM_error3( "[chuck](via FileIO): cannot readLine: I/O stream failed" );
        return new Chuck_String( "" );
    }
    
    if ( m_dir )
    {
        EM_error3( "[chuck](via FileIO): cannot readLine on directory" );
        return new Chuck_String( "" );
    }
    
    string s;
    getline( m_io, s );
    return new Chuck_String( s );
}




//-----------------------------------------------------------------------------
// name: readInt( t_CKINT flags )
// desc: ...
//-----------------------------------------------------------------------------
t_CKINT Chuck_IO_File::readInt( t_CKINT flags )
{
    // sanity
    if (!(m_io.is_open())) {
        EM_error3( "[chuck](via FileIO): cannot readInt: no file open" );
        return 0;
    }
    
    if (m_io.eof()) {
        EM_error3( "[chuck](via FileIO): cannot readInt: EOF reached" );
        return 0;
    }
    
    if ( m_dir )
    {
        EM_error3( "[chuck](via FileIO): cannot read on directory" );
        return 0;
    }
    
    if (m_io.fail()) {
        EM_error3( "[chuck](via FileIO): cannot readInt: I/O stream failed" );
        return 0;
    }
    
    if (m_flags & TYPE_ASCII) {
        // ASCII
        t_CKINT val = 0;
        m_io >> val;
        // if (m_io.fail())
        //     EM_error3( "[chuck](via FileIO): cannot readInt: I/O stream failed" );
        return val;
        
    } else if (m_flags & TYPE_BINARY) {
        // binary
        if (flags & Chuck_IO::INT32) {
            // 32-bit
            t_CKINT i;
            m_io.read( (char *)&i, 4 );
            if (m_io.gcount() != 4)
                EM_error3( "[chuck](via FileIO): cannot readInt: not enough bytes left" );
            else if (m_io.fail())
                EM_error3( "[chuck](via FileIO): cannot readInt: I/O stream failed" );
            return i;
        } else if (flags & Chuck_IO::INT16) {
            // 16-bit
            // int16_t i;
            // issue: 64-bit
            short i;
            m_io.read( (char *)&i, 2 );
            if (m_io.gcount() != 2)
                EM_error3( "[chuck](via FileIO): cannot readInt: not enough bytes left" );
            else if (m_io.fail())
                EM_error3( "[chuck](via FileIO): cannot readInt: I/O stream failed" );
            return (t_CKINT) i;
        } else if (flags & Chuck_IO::INT8) {
            // 8-bit
            // int8_t i;
            // issue: 64-bit
            char i;
            m_io.read( (char *)&i, 1 );
            if (m_io.gcount() != 1)
                EM_error3( "[chuck](via FileIO): cannot readInt: not enough bytes left" );
            else if (m_io.fail())
                EM_error3( "[chuck](via FileIO): cannot readInt: I/O stream failed" );
            return (t_CKINT) i;
        } else {
            EM_error3( "[chuck](via FileIO): readInt error: invalid int size flag" );
            return 0;
        }
        
    } else {
        EM_error3( "[chuck](via FileIO): readInt error: invalid ASCII/binary flag" );
        return 0;
    }
}




//-----------------------------------------------------------------------------
// name: readFloat()
// desc: read next as (ascii) floating point value
//-----------------------------------------------------------------------------
t_CKFLOAT Chuck_IO_File::readFloat()
{
    // sanity
    if (!(m_io.is_open())) {
        EM_error3( "[chuck](via FileIO): cannot readFloat: no file open" );
        return 0;
    }
    
    if (m_io.eof()) {
        EM_error3( "[chuck](via FileIO): cannot readFloat: EOF reached" );
        return 0;
    }
    
    if (m_io.fail()) {
        EM_error3( "[chuck](via FileIO): cannot readFloat: I/O stream failed" );
        return 0;
    }
    
    if ( m_dir )
    {
        EM_error3( "[chuck](via FileIO): cannot read a directory" );
        return 0;
    }
    
    if (m_flags & TYPE_ASCII) {
        // ASCII
        t_CKFLOAT val = 0;
        m_io >> val;
        // if (m_io.fail())
        //     EM_error3( "[chuck](via FileIO): cannot readFloat: I/O stream failed" );
        return val;
        
    } else if (m_flags & TYPE_BINARY) {
        // binary
        t_CKFLOAT i;
        m_io.read( (char *)&i, sizeof(t_CKFLOAT) );
        if (m_io.gcount() != sizeof(t_CKFLOAT) )
            EM_error3( "[chuck](via FileIO): cannot readFloat: not enough bytes left" );
        else if (m_io.fail())
            EM_error3( "[chuck](via FileIO): cannot readInt: I/O stream failed" );
        return i;
        
    } else {
        EM_error3( "[chuck](via FileIO): readFloat error: invalid ASCII/binary flag" );
        return 0;
    }
}




//-----------------------------------------------------------------------------
// name: readString()
// desc: ...
//-----------------------------------------------------------------------------
t_CKBOOL Chuck_IO_File::readString( std::string & str )
{
    // set
    str = "";

    // sanity
    if (!(m_io.is_open())) {
        EM_error3( "[chuck](via FileIO): cannot readString: no file open" );
        return FALSE;
    }
    
    if (m_io.eof()) {
        EM_error3( "[chuck](via FileIO): cannot readString: EOF reached" );
        return FALSE;
    }
    
    if ( m_dir )
    {
        EM_error3( "[chuck](via FileIO): cannot read on directory" );
        return FALSE;
    }
    
    if (m_io.fail()) {
        EM_error3( "[chuck](via FileIO): cannot readString: I/O stream failed" );
        return FALSE;
    }
    
    if (m_flags & TYPE_ASCII) {
        // ASCII
        m_io >> str;
        return TRUE;
    } else if (m_flags & TYPE_BINARY) {
        EM_error3( "[chuck](via FileIO): readString not supported for binary mode" );
        return FALSE;
    } else {
        EM_error3( "[chuck](via FileIO): readInt error: invalid ASCII/binary flag" );
        return FALSE;
    }
}




/* (ATODO: doesn't look like asynchronous reads will work)
 
 THREAD_RETURN ( THREAD_TYPE Chuck_IO_File::read_thread ) ( void *data )
 {
 // (ATODO: test this)
 cerr << "In thread" << endl;
 async_args *args = (async_args *)data;
 Chuck_String *ret = (Chuck_String *)(args->RETURN);
 ret = args->fileio_obj->read( args->intArg );
 cerr << "Called FileIO.read(int)" << endl;
 args->fileio_obj->m_asyncEvent->broadcast(); // wake up
 cerr << "Broadcasted on event" << endl;
 cerr << "Sleeping" << endl;
 sleep(5);
 cerr << "Woke up" << endl;
 delete args;
 cerr << "Deleted args" << endl;
 
 return (THREAD_RETURN)0;
 }
 
 THREAD_RETURN ( THREAD_TYPE Chuck_IO_File::readLine_thread ) ( void *data )
 {
 // not yet implemented
 return NULL;
 }
 
 THREAD_RETURN ( THREAD_TYPE Chuck_IO_File::readInt_thread ) ( void *data )
 {
 // (ATODO: test this)
 async_args *args = (async_args *)data;
 Chuck_DL_Return *ret = (Chuck_DL_Return *)(args->RETURN);
 ret->v_int = args->fileio_obj->readInt( args->intArg );
 cerr << "Called readInt, set ret->v_int to " << ret->v_int << endl;
 args->fileio_obj->m_asyncEvent->broadcast(); // wake up
 cerr << "Called broadcast" << endl;
 delete args;
 
 return (THREAD_RETURN)0;
 }
 
 THREAD_RETURN ( THREAD_TYPE Chuck_IO_File::readFloat_thread ) ( void *data )
 {
 // not yet implemented
 return NULL;
 }
 */

//-----------------------------------------------------------------------------
// name: eof()
// desc: end of file?
//-----------------------------------------------------------------------------
t_CKBOOL Chuck_IO_File::eof()
{
    if( !m_io.is_open() )
    {
        // EM_error3( "[chuck](via FileIO): cannot check eof: no file open" );
        return TRUE;
    }
    if( m_dir )
    {
        EM_error3( "[chuck](via FileIO): cannot check eof on directory" );
        return TRUE;
    }

    return m_io.eof() || m_io.fail();
}




//-----------------------------------------------------------------------------
// name: write( const std::string & val )
// desc: ...
//-----------------------------------------------------------------------------
void Chuck_IO_File::write( const std::string & val )
{
    // sanity
    if (!(m_io.is_open())) {
        EM_error3( "[chuck](via FileIO): cannot write: no file open" );
        return;
    }
    
    if (m_io.fail()) {
        EM_error3( "[chuck](via FileIO): cannot write: I/O stream failed" );
        return;
    }
    
    if ( m_dir )
    {
        EM_error3( "[chuck](via FileIO): cannot write to a directory" );
        return;
    }
    
    m_io.write( val.c_str(), val.size() );
    
    if (m_io.fail()) { // check both before and after write if stream is ok
        EM_error3( "[chuck](via FileIO): cannot write: I/O stream failed" );
    }
}




//-----------------------------------------------------------------------------
// name: write( t_CKINT val )
// desc: ...
//-----------------------------------------------------------------------------
void Chuck_IO_File::write( t_CKINT val )
{
    // sanity
    if (!(m_io.is_open())) {
        EM_error3( "[chuck](via FileIO): cannot write: no file open" );
        return;
    }
    
    if (m_io.fail()) {
        EM_error3( "[chuck](via FileIO): cannot write: I/O stream failed" );
        return;
    }
    
    if ( m_dir )
    {
        EM_error3( "[chuck](via FileIO): cannot write on directory" );
        return;
    }
    
    if (m_flags & TYPE_ASCII) {
        m_io << val;
    } else if (m_flags & TYPE_BINARY) {
        m_io.write( (char *)&val, sizeof(t_CKINT) );
    } else {
        EM_error3( "[chuck](via FileIO): write error: invalid ASCII/binary flag" );
    }
    
    if (m_io.fail()) { // check both before and after write if stream is ok
        EM_error3( "[chuck](via FileIO): cannot write: I/O stream failed" );
    }
}




//-----------------------------------------------------------------------------
// name: write( t_CKINT val )
// desc: ...
//-----------------------------------------------------------------------------
void Chuck_IO_File::write( t_CKINT val, t_CKINT flags )
{
    // sanity
    if (!(m_io.is_open())) {
        EM_error3( "[chuck](via FileIO): cannot write: no file open" );
        return;
    }
    
    if (m_io.fail()) {
        EM_error3( "[chuck](via FileIO): cannot write: I/O stream failed" );
        return;
    }
    
    if ( m_dir )
    {
        EM_error3( "[chuck](via FileIO): cannot write on directory" );
        return;
    }
    
    if (m_flags & TYPE_ASCII) {
        m_io << val;
    } else if (m_flags & TYPE_BINARY) {
        int nBytes = 4;
        if(flags & INT8) nBytes = 1;
        else if(flags & INT16) nBytes = 2;
        else if(flags & INT32) nBytes = 4;
        m_io.write( (char *)&val, nBytes );
    } else {
        EM_error3( "[chuck](via FileIO): write error: invalid ASCII/binary flag" );
    }
    
    if (m_io.fail()) { // check both before and after write if stream is ok
        EM_error3( "[chuck](via FileIO): cannot write: I/O stream failed" );
    }
}




//-----------------------------------------------------------------------------
// name: write( t_CKFLOAT val )
// desc: ...
//-----------------------------------------------------------------------------
void Chuck_IO_File::write( t_CKFLOAT val )
{
    // sanity
    if (!(m_io.is_open())) {
        EM_error3( "[chuck](via FileIO): cannot write: no file open" );
        return;
    }
    
    if (m_io.fail()) {
        EM_error3( "[chuck](via FileIO): cannot write: I/O stream failed" );
        return;
    }
    
    if ( m_dir )
    {
        EM_error3( "[chuck](via FileIO): cannot write to a directory" );
        return;
    }
    
    if (m_flags & TYPE_ASCII) {
        m_io << val;
    } else if (m_flags & TYPE_BINARY) {
        m_io.write( (char *)&val, sizeof(t_CKFLOAT) );
    } else {
        EM_error3( "[chuck](via FileIO): write error: invalid ASCII/binary flag" );
    }
    
    if (m_io.fail()) { // check both before and after write if stream is ok
        EM_error3( "[chuck](via FileIO): cannot write: I/O stream failed" );
    }
}




// static helper functions for writing asynchronously
THREAD_RETURN ( THREAD_TYPE Chuck_IO_File::writeStr_thread ) ( void *data )
{
    async_args *args = (async_args *)data;
    args->fileio_obj->write ( args->stringArg );
    Chuck_Event *e = args->fileio_obj->m_asyncEvent;
    delete args;
    e->broadcast(); // wake up
    
    return (THREAD_RETURN)0;
}

THREAD_RETURN ( THREAD_TYPE Chuck_IO_File::writeInt_thread ) ( void *data )
{
    async_args *args = (async_args *)data;
    args->fileio_obj->write ( args->intArg );
    args->fileio_obj->m_asyncEvent->broadcast(); // wake up
    delete args;
    
    return (THREAD_RETURN)0;
}

THREAD_RETURN ( THREAD_TYPE Chuck_IO_File::writeFloat_thread ) ( void *data )
{
    async_args *args = (async_args *)data;
    args->fileio_obj->write ( args->floatArg );
    args->fileio_obj->m_asyncEvent->broadcast(); // wake up
    delete args;
    
    return (THREAD_RETURN)0;
}

Chuck_IO_Chout::Chuck_IO_Chout() {
#ifdef EXTERNAL_DEBUG_CALLBACK
    m_callback = NULL;
#endif
}
Chuck_IO_Chout::~Chuck_IO_Chout() { }
Chuck_IO_Chout * Chuck_IO_Chout::getInstance()
{
    // check
    if( !our_chout )
    {
        // allocate
        our_chout = new Chuck_IO_Chout;
        // ref count
        our_chout->add_ref();
        // initialize object (added 1.3.0.0)
        initialize_object( our_chout, &t_chout );
        // lock so it can't be deleted
        our_chout->lock();
    }

    return our_chout;
}

#ifdef EXTERNAL_DEBUG_CALLBACK
void Chuck_IO_Chout::set_output_callback( void (*fp)(const char *) )
{
    m_callback = fp;
}
#endif

t_CKBOOL Chuck_IO_Chout::good()
{
#ifdef EXTERNAL_DEBUG_CALLBACK
    return m_callback != NULL;
#else
    return cout.good();
#endif
}

void Chuck_IO_Chout::close()
{ /* uh can't do it */ }

void Chuck_IO_Chout::flush()
{
#ifdef EXTERNAL_DEBUG_CALLBACK
    if( m_callback )
    {
        m_callback( m_buffer.str().c_str() );
        // clear buffer
        m_buffer.str( std::string() );
    }
#else
    cout.flush();
#endif
}

t_CKINT Chuck_IO_Chout::mode()
{ return 0; }

void Chuck_IO_Chout::mode( t_CKINT flag )
{ }

Chuck_String * Chuck_IO_Chout::readLine()
{ return NULL; }

t_CKINT Chuck_IO_Chout::readInt( t_CKINT flags )
{ return 0; }

t_CKFLOAT Chuck_IO_Chout::readFloat()
{ return 0.0f; }

t_CKBOOL Chuck_IO_Chout::readString( std::string & str )
{
    str = "";
    return FALSE;
}

t_CKBOOL Chuck_IO_Chout::eof()
{ return TRUE; }

void Chuck_IO_Chout::write( const std::string & val )
// added 1.3.0.0: the flush
{
#ifdef EXTERNAL_DEBUG_CALLBACK
    m_buffer << val;
#else
    cout << val;
#endif
    if( val == "\n" ) flush();
}

void Chuck_IO_Chout::write( t_CKINT val )
{
#ifdef EXTERNAL_DEBUG_CALLBACK
    m_buffer << val;
#else
    cout << val;
#endif
}

void Chuck_IO_Chout::write( t_CKINT val, t_CKINT flags )
{
#ifdef EXTERNAL_DEBUG_CALLBACK
    m_buffer << val;
#else
    cout << val;
#endif
}

void Chuck_IO_Chout::write( t_CKFLOAT val )
{
#ifdef EXTERNAL_DEBUG_CALLBACK
    m_buffer << val;
#else
    cout << val;
#endif
}


Chuck_IO_Cherr::Chuck_IO_Cherr() {
#ifdef EXTERNAL_DEBUG_CALLBACK
    m_callback = NULL;
#endif
}
Chuck_IO_Cherr::~Chuck_IO_Cherr() { }
Chuck_IO_Cherr * Chuck_IO_Cherr::getInstance()
{
    // check pointe
    if( !our_cherr )
    {
        // allocate
        our_cherr = new Chuck_IO_Cherr;
        // add rev
        our_cherr->add_ref();
        // initialize (added 1.3.0.0)
        initialize_object( our_cherr, &t_cherr );
        // lock so can't be deleted conventionally
        our_cherr->lock();
    }

    return our_cherr;
}

#ifdef EXTERNAL_DEBUG_CALLBACK
void Chuck_IO_Cherr::set_output_callback( void (*fp)(const char *) )
{
    m_callback = fp;
}
#endif

t_CKBOOL Chuck_IO_Cherr::good()
{
#ifdef EXTERNAL_DEBUG_CALLBACK
    return m_callback != NULL;
#else
    return cerr.good();
#endif
}

void Chuck_IO_Cherr::close()
{ /* uh can't do it */ }

void Chuck_IO_Cherr::flush()
{
#ifdef EXTERNAL_DEBUG_CALLBACK
    if( m_callback )
    {
        m_callback( m_buffer.str().c_str() );
        // clear buffer
        m_buffer.str( std::string() );
    }
#else
    cerr.flush();
#endif
}

t_CKINT Chuck_IO_Cherr::mode()
{ return 0; }

void Chuck_IO_Cherr::mode( t_CKINT flag )
{ }

Chuck_String * Chuck_IO_Cherr::readLine()
{ return NULL; }

t_CKINT Chuck_IO_Cherr::readInt( t_CKINT flags )
{ return 0; }

t_CKFLOAT Chuck_IO_Cherr::readFloat()
{ return 0.0f; }

t_CKBOOL Chuck_IO_Cherr::readString( std::string & str )
{
    str = "";
    return FALSE;
}

t_CKBOOL Chuck_IO_Cherr::eof()
{ return TRUE; }

void Chuck_IO_Cherr::write( const std::string & val )
{
#ifdef EXTERNAL_DEBUG_CALLBACK
    m_buffer << val;
#else
    cerr << val;
#endif
    if( val == "\n" ) flush();
}

void Chuck_IO_Cherr::write( t_CKINT val )
{
#ifdef EXTERNAL_DEBUG_CALLBACK
    m_buffer << val;
#else
    cerr << val;
#endif
}

void Chuck_IO_Cherr::write( t_CKINT val, t_CKINT flags )
{
#ifdef EXTERNAL_DEBUG_CALLBACK
    m_buffer << val;
#else
    cerr << val;
#endif
}

void Chuck_IO_Cherr::write( t_CKFLOAT val )
{
#ifdef EXTERNAL_DEBUG_CALLBACK
    m_buffer << val;
#else
    cerr << val;
#endif
}
<|MERGE_RESOLUTION|>--- conflicted
+++ resolved
@@ -2542,18 +2542,14 @@
     struct dirent *ent;
     while( (ent = readdir( m_dir )) ) // fixed 1.3.0.0: removed warning
     {
-<<<<<<< HEAD
         // not sure whether m_shredRef is NULL, so pass both shred and vm
         Chuck_String *s = (Chuck_String *)instantiate_and_initialize_object( &t_string, m_shredRef, m_vmRef );
-        s->str = std::string( ent->d_name );
-        if ( s->str != ".." && s->str != "." )
-=======
-        Chuck_String *s = (Chuck_String *)instantiate_and_initialize_object( &t_string, NULL );
         s->set( std::string( ent->d_name ) );
         if ( s->get() != ".." && s->get() != "." )
->>>>>>> c44ec789
+        {
             // don't include .. and . in the list
             entrylist.push_back( s );
+        }
     }
     
     // make array
