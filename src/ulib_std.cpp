/*----------------------------------------------------------------------------
  ChucK Concurrent, On-the-fly Audio Programming Language
    Compiler and Virtual Machine

  Copyright (c) 2004 Ge Wang and Perry R. Cook.  All rights reserved.
    http://chuck.stanford.edu/
    http://chuck.cs.princeton.edu/

  This program is free software; you can redistribute it and/or modify
  it under the terms of the GNU General Public License as published by
  the Free Software Foundation; either version 2 of the License, or
  (at your option) any later version.

  This program is distributed in the hope that it will be useful,
  but WITHOUT ANY WARRANTY; without even the implied warranty of
  MERCHANTABILITY or FITNESS FOR A PARTICULAR PURPOSE.  See the
  GNU General Public License for more details.

  You should have received a copy of the GNU General Public License
  along with this program; if not, write to the Free Software
  Foundation, Inc., 59 Temple Place, Suite 330, Boston, MA 02111-1307
  U.S.A.
-----------------------------------------------------------------------------*/

//-----------------------------------------------------------------------------
// file: ulib_std.cpp
// desc: standard class library
//
// author: Ge Wang (ge@ccrma.stanford.edu | gewang@cs.princeton.edu)
// date: Spring 2004
//-----------------------------------------------------------------------------
#include "ulib_std.h"
#include <stdlib.h>
#include <time.h>
#include <math.h>
#include "util_buffers.h"
#include "util_console.h"
#include "util_math.h"
#include "util_string.h"
#include "util_thread.h"
#include "chuck_type.h"
#include "chuck_instr.h"
#include "chuck_globals.h"

#if defined(__PLATFORM_WIN32__)

#include <windows.h>

int setenv( const char *n, const char *v, int i )
{
    return !SetEnvironmentVariable(n, v);
}

#else

#include <unistd.h>

#endif

// for ConsoleInput and StringTokenizer
#include <sstream>
#include <iostream>
#include "util_thread.h"
using namespace std;


#ifndef __DISABLE_KBHIT__
// KBHit
CK_DLL_CTOR( KBHit_ctor );
CK_DLL_DTOR( KBHit_dtor );
CK_DLL_MFUN( KBHit_on );
CK_DLL_MFUN( KBHit_off );
CK_DLL_MFUN( KBHit_state );
CK_DLL_MFUN( KBHit_hit );
CK_DLL_MFUN( KBHit_more );
CK_DLL_MFUN( KBHit_getchar );
CK_DLL_MFUN( KBHit_can_wait );

static t_CKUINT KBHit_offset_data = 0;
#endif // __DISABLE_KBHIT__

#ifndef __DISABLE_PROMPTER__
// Skot functions
CK_DLL_CTOR( Skot_ctor );
CK_DLL_DTOR( Skot_dtor );
CK_DLL_MFUN( Skot_prompt );
CK_DLL_MFUN( Skot_prompt2 );
CK_DLL_MFUN( Skot_more );
CK_DLL_MFUN( Skot_getLine );
CK_DLL_MFUN( Skot_can_wait );

static t_CKUINT Skot_offset_data = 0;
#endif // __DISABLE_PROMPTER__

// StrTok functions
CK_DLL_CTOR( StrTok_ctor );
CK_DLL_DTOR( StrTok_dtor );
CK_DLL_MFUN( StrTok_set );
CK_DLL_MFUN( StrTok_reset );
CK_DLL_MFUN( StrTok_more );
CK_DLL_MFUN( StrTok_next );
CK_DLL_MFUN( StrTok_next2 );
CK_DLL_MFUN( StrTok_get );
CK_DLL_MFUN( StrTok_get2 );
CK_DLL_MFUN( StrTok_size );

static t_CKUINT StrTok_offset_data = 0;

#ifdef AJAY

#include <fstream>

// VCR functions
CK_DLL_CTOR( VCR_ctor );
CK_DLL_MFUN( VCR_load );
CK_DLL_MFUN( VCR_reset );
CK_DLL_MFUN( VCR_seek );
CK_DLL_MFUN( VCR_more );
CK_DLL_MFUN( VCR_curr );
CK_DLL_MFUN( VCR_next );
CK_DLL_MFUN( VCR_pos );
CK_DLL_MFUN( VCR_size );
CK_DLL_MFUN( VCR_name );

static t_CKUINT VCR_offset_data = 0;

// Cereal functions
CK_DLL_CTOR( Cereal_ctor );
CK_DLL_MFUN( Cereal_open );
CK_DLL_MFUN( Cereal_close );
CK_DLL_MFUN( Cereal_send );
CK_DLL_MFUN( Cereal_recv );
CK_DLL_MFUN( Cereal_more );

static t_CKUINT Cereal_offset_data = 0;

#endif




//-----------------------------------------------------------------------------
// name: libstd_query()
// desc: query entry point
//-----------------------------------------------------------------------------
DLL_QUERY libstd_query( Chuck_DL_Query * QUERY )
{
    // get global
    Chuck_Env * env = Chuck_Env::instance();
    // set name
    QUERY->setname( QUERY, "Std" );

    /*! \example
    std.rand2f( 100.0, 1000.0 ) => stdout;
    */

    // register deprecate
    type_engine_register_deprecate( env, "std", "Std" );

    // begin class
    QUERY->begin_class( QUERY, "Std", "Object" );
    QUERY->doc_class( QUERY, "Std is a standard library in ChucK, which includes utility functions for random number generation, unit conversions, and absolute value." );

    // add abs
    QUERY->add_sfun( QUERY, abs_impl, "int", "abs" );
    QUERY->add_arg( QUERY, "int", "value" );
    QUERY->doc_func( QUERY, "Return absolute value of integer. " );
    
    // add fabs
    QUERY->add_sfun( QUERY, fabs_impl, "float", "fabs" );
    QUERY->add_arg( QUERY, "float", "value" );
    QUERY->doc_func( QUERY, "Return absolute value of float. " );

    // add rand
    QUERY->add_sfun( QUERY, rand_impl, "int", "rand"); //! return int between 0 and RAND_MAX
    QUERY->doc_func( QUERY, "Generates random integer between 0 and Std.RAND_MAX. (NOTE: soon-to-be-deprecated; use Math.random2())." );

    // add rand2
    QUERY->add_sfun( QUERY, rand2_impl, "int", "rand2" ); //! integer between [min,max]
    QUERY->add_arg( QUERY, "int", "min" ); 
    QUERY->add_arg( QUERY, "int", "max" );
    QUERY->doc_func( QUERY, "Generates random integer in range [min, max]. (NOTE: soon-to-be-deprecated; use Math.random2())." );

    // add rand
    QUERY->add_sfun( QUERY, randf_impl, "float", "randf" ); //! rand between -1.0,1.0
    QUERY->doc_func( QUERY, "Generates random floating point number in the range [-1, 1]. (Note: soon-to-be-deprecated; use Math.randomf())" );

    // add rand2
    QUERY->add_sfun( QUERY, rand2f_impl, "float", "rand2f" ); //! rand between min and max
    QUERY->add_arg( QUERY, "float", "min" );
    QUERY->add_arg( QUERY, "float", "max" );
    QUERY->doc_func( QUERY, "Generates random floating point number in the range [min, max]. (NOTE: soon-to-be-deprecated; use Math.random2f())" );

    // add srand
    QUERY->add_sfun( QUERY, srand_impl, "void", "srand" );
    QUERY->add_arg( QUERY, "int", "seed" );
    QUERY->doc_func( QUERY, "Provide a seed to the random function. Different seeds will generate very different sequences of random numbers even if the seeds are close together. "
                     "Alternatively, a sequence of random numbers can be repeated by setting the same seed. " );

    // add sgn
    QUERY->add_sfun( QUERY, sgn_impl, "float", "sgn" ); //! return sign of value (-1, 0, 1)
    QUERY->add_arg( QUERY, "float", "value" );
    QUERY->doc_func( QUERY, "Computes the sign of the input as -1.0 (negative), 0 (zero), or 1.0 (positive)." );

    // add system
    //! see \example std.ck
    QUERY->add_sfun( QUERY, system_impl, "int", "system" ); //! issue system command
    QUERY->add_arg( QUERY, "string", "cmd" );
    QUERY->doc_func( QUERY, "Pass a command to be executed in the shell (requires --caution-to-the-wind command-line flag)." );

    // add atoi
    QUERY->add_sfun( QUERY, atoi_impl, "int", "atoi" ); //! string to integer
    QUERY->add_arg( QUERY, "string", "value" );
    QUERY->doc_func( QUERY, "Converts ascii (string) to integer (int)." );

    // add atof
    QUERY->add_sfun( QUERY, atof_impl, "float", "atof" ); //! string to float
    QUERY->add_arg( QUERY, "string", "value" );
    QUERY->doc_func( QUERY, "Converts ascii (string) to floating point value (float)." );

    // add itoa
    QUERY->add_sfun( QUERY, itoa_impl, "string", "itoa" ); //! int to string
    QUERY->add_arg( QUERY, "int", "i" );
    QUERY->doc_func( QUERY, "Converts integer (int) to ascii (string)." );

    // add ftoa
    QUERY->add_sfun( QUERY, ftoa_impl, "string", "ftoa" ); //! float to string
    QUERY->add_arg( QUERY, "float", "f" );
    QUERY->add_arg( QUERY, "int", "precision" );
    QUERY->doc_func( QUERY, "Converts floating point value (float) to ascii (string) with specified precision (number of decimal digits)." );

    // add ftoi
    QUERY->add_sfun( QUERY, ftoi_impl, "int", "ftoi" ); //! float to int
    QUERY->add_arg( QUERY, "float", "f" );
    QUERY->doc_func( QUERY, "Convert float to int. " );

    // add getenv
    QUERY->add_sfun( QUERY, getenv_impl, "string", "getenv" ); //! fetch environment variable
    QUERY->add_arg( QUERY, "string", "value" );
    QUERY->doc_func( QUERY, "Returns the value of an environment variable, such as of PATH." );

    // add setenv
    QUERY->add_sfun( QUERY, setenv_impl, "int", "setenv" ); //! set environment variable
    QUERY->add_arg( QUERY, "string", "key" );
    QUERY->add_arg( QUERY, "string", "value" );
    QUERY->doc_func( QUERY, "Set value of environment variable named key to value." );

    // add mtof
    //! see \example mand-o-matic.ck
    QUERY->add_sfun( QUERY, mtof_impl, "float", "mtof" ); //! midi note to frequency
    QUERY->add_arg( QUERY, "float", "value" );
    QUERY->doc_func( QUERY, "Converts a MIDI note number to frequency (Hz). Note the input value is of type float (supports fractional note number)." );

    // add ftom
    QUERY->add_sfun( QUERY, ftom_impl, "float", "ftom" ); //! frequency to midi note
    QUERY->add_arg( QUERY, "float", "value" );
    QUERY->doc_func( QUERY, "Converts frequency (Hz) to MIDI note number space." );

    // add powtodb
    QUERY->add_sfun( QUERY, powtodb_impl, "float", "powtodb" ); //! linear power to decibel 
    QUERY->add_arg( QUERY, "float", "value" );
    QUERY->doc_func( QUERY, "Converts signal power ratio to decibels (dB)." );

    // add rmstodb
    QUERY->add_sfun( QUERY, rmstodb_impl, "float", "rmstodb" ); //! rms to decibel
    QUERY->add_arg( QUERY, "float", "value" );
    QUERY->doc_func( QUERY, "Converts rms to decibels (dB)." );

    // add dbtopow
    QUERY->add_sfun( QUERY, dbtopow_impl, "float", "dbtopow" ); //! decibel to linear
    QUERY->add_arg( QUERY, "float", "value" );
    QUERY->doc_func( QUERY, "Converts decibels (dB) to signal power ratio." );

    // add dbtorms
    QUERY->add_sfun( QUERY, dbtorms_impl, "float", "dbtorms" ); //! decibel to rms
    QUERY->add_arg( QUERY, "float", "value" );
    QUERY->doc_func( QUERY, "Convert " );

    // add dbtolin
    QUERY->add_sfun( QUERY, dbtolin_impl, "float", "dbtolin" ); //! decibel to linear
    QUERY->add_arg( QUERY, "float", "value" );
    QUERY->doc_func( QUERY, "" );

    // add lintodb
    QUERY->add_sfun( QUERY, lintodb_impl, "float", "lintodb" ); //! linear to decibel
    QUERY->add_arg( QUERY, "float", "value" );
    QUERY->doc_func( QUERY, "" );

    // add clamp
    QUERY->add_sfun( QUERY, clamp_impl, "int", "clamp" ); //! clamp to range (int)
    QUERY->add_arg( QUERY, "int", "value" );
    QUERY->add_arg( QUERY, "int", "min" );
    QUERY->add_arg( QUERY, "int", "max" );
    QUERY->doc_func( QUERY, "" );

    // add clampf
    QUERY->add_sfun( QUERY, clampf_impl, "float", "clampf" ); //! clamp to range (float)
    QUERY->add_arg( QUERY, "float", "value" );
    QUERY->add_arg( QUERY, "float", "min" );
    QUERY->add_arg( QUERY, "float", "max" );
    QUERY->doc_func( QUERY, "" );

    // add scalef
    QUERY->add_sfun( QUERY, scalef_impl, "float", "scalef" ); //! scale from source range to dest range (float)
    QUERY->add_arg( QUERY, "float", "value" );
    QUERY->add_arg( QUERY, "float", "srcmin" );
    QUERY->add_arg( QUERY, "float", "srcmax" );
    QUERY->add_arg( QUERY, "float", "dstmin" );
    QUERY->add_arg( QUERY, "float", "dstmax" );
    QUERY->doc_func( QUERY, "" );

    // finish class
    QUERY->end_class( QUERY );

    // seed the rand
    srand( time( NULL ) );

    Chuck_DL_Func * func = NULL;
    
#ifndef __DISABLE_KBHIT__
    // KBHit
    // begin class (KBHit)
    if( !type_engine_import_class_begin( env, "KBHit", "Event",
                                         env->global(), KBHit_ctor,
                                         KBHit_dtor ) )
        return FALSE;

    // add member variable
    KBHit_offset_data = type_engine_import_mvar( env, "int", "@KBHit_data", FALSE );
    if( KBHit_offset_data == CK_INVALID_OFFSET ) goto error;

    // add on()
    func = make_new_mfun( "void", "on", KBHit_on );
    if( !type_engine_import_mfun( env, func ) ) goto error;

    // add off()
    func = make_new_mfun( "void", "off", KBHit_off );
    if( !type_engine_import_mfun( env, func ) ) goto error;

    // add state()
    func = make_new_mfun( "void", "state", KBHit_state );
    if( !type_engine_import_mfun( env, func ) ) goto error;

    // add hit()
    func = make_new_mfun( "Event", "hit", KBHit_hit );
    if( !type_engine_import_mfun( env, func ) ) goto error;

    // add more()
    func = make_new_mfun( "int", "more", KBHit_more );
    if( !type_engine_import_mfun( env, func ) ) goto error;

    // add getchar()
    func = make_new_mfun( "int", "getchar", KBHit_getchar );
    if( !type_engine_import_mfun( env, func ) ) goto error;

    // add can_wait()
    func = make_new_mfun( "int", "can_wait", KBHit_can_wait );
    if( !type_engine_import_mfun( env, func ) ) goto error;

    // end class
    type_engine_import_class_end( env );

    // start it
    KBHitManager::init();
#endif // __DISABLE_KBHIT__


    // register deprecate
    type_engine_register_deprecate( env, "Skot", "ConsoleInput" );

#ifndef __DISABLE_PROMPTER__
    // begin class (Skot)
    if( !type_engine_import_class_begin( env, "ConsoleInput", "Event",
                                         env->global(), Skot_ctor,
                                         Skot_dtor ) )
        return FALSE;

    // add member variable
    Skot_offset_data = type_engine_import_mvar( env, "int", "@Skot_data", FALSE );
    if( Skot_offset_data == CK_INVALID_OFFSET ) goto error;

    // add prompt()
    func = make_new_mfun( "Event", "prompt", Skot_prompt );
    if( !type_engine_import_mfun( env, func ) ) goto error;

    // add prompt()
    func = make_new_mfun( "Event", "prompt", Skot_prompt2 );
    func->add_arg( "string", "what" );
    if( !type_engine_import_mfun( env, func ) ) goto error;

    // add ready()
    func = make_new_mfun( "int", "more", Skot_more );
    if( !type_engine_import_mfun( env, func ) ) goto error;

    // add getString()
    func = make_new_mfun( "string", "getLine", Skot_getLine );
    if( !type_engine_import_mfun( env, func ) ) goto error;

    // add can_wait()
    func = make_new_mfun( "int", "can_wait", Skot_can_wait );
    if( !type_engine_import_mfun( env, func ) ) goto error;

    // end class
    type_engine_import_class_end( env );
#endif // __DISABLE_PROMPTER__


    // register deprecate
    type_engine_register_deprecate( env, "PRC", "StringTokenizer" );

    // begin class (StrTok)
    if( !type_engine_import_class_begin( env, "StringTokenizer", "Object",
                                         env->global(), StrTok_ctor,
                                         StrTok_dtor ) )
        return FALSE;

    // add member variable
    StrTok_offset_data = type_engine_import_mvar( env, "int", "@StrTok_data", FALSE );
    if( StrTok_offset_data == CK_INVALID_OFFSET ) goto error;

    // add set()
    func = make_new_mfun( "void", "set", StrTok_set );
    func->add_arg( "string", "line" );
    if( !type_engine_import_mfun( env, func ) ) goto error;

    // add reset()
    func = make_new_mfun( "void", "reset", StrTok_reset );
    if( !type_engine_import_mfun( env, func ) ) goto error;

    // add more()
    func = make_new_mfun( "int", "more", StrTok_more );
    if( !type_engine_import_mfun( env, func ) ) goto error;

    // add next()
    func = make_new_mfun( "string", "next", StrTok_next );
    if( !type_engine_import_mfun( env, func ) ) goto error;

    // add get()
    func = make_new_mfun( "string", "next", StrTok_next2 );
    func->add_arg( "string", "out" );
    if( !type_engine_import_mfun( env, func ) ) goto error;

    // add get()
    func = make_new_mfun( "string", "get", StrTok_get );
    func->add_arg( "int", "index" );
    if( !type_engine_import_mfun( env, func ) ) goto error;

    // add get()
    func = make_new_mfun( "string", "get", StrTok_get2 );
    func->add_arg( "int", "index" );
    func->add_arg( "string", "out" );
    if( !type_engine_import_mfun( env, func ) ) goto error;

    // add size()
    func = make_new_mfun( "int", "size", StrTok_size );
    if( !type_engine_import_mfun( env, func ) ) goto error;

    // end class
    type_engine_import_class_end( env );


#ifdef AJAY

    // begin class
    // init base class
    if( !type_engine_import_class_begin( env, "VCR", "Object",
                                         env->global(), VCR_ctor ) )
        return FALSE;

    // add member variable
    VCR_offset_data = type_engine_import_mvar( env, "int", "@me", FALSE );
    if( VCR_offset_data == CK_INVALID_OFFSET ) goto error;

    // add load()
    func = make_new_mfun( "int", "load", VCR_load );
    func->add_arg( "string", "filename" );
    func->add_arg( "int", "column" );
    if( !type_engine_import_mfun( env, func ) ) goto error;

    // add reset()
    func = make_new_mfun( "int", "reset", VCR_reset );
    if( !type_engine_import_mfun( env, func ) ) goto error;

    // add seek()
    func = make_new_mfun( "int", "seek", VCR_seek );
    func->add_arg( "int", "where" );
    if( !type_engine_import_mfun( env, func ) ) goto error;

    // add more()
    func = make_new_mfun( "int", "more", VCR_more );
    if( !type_engine_import_mfun( env, func ) ) goto error;

    // add curr()
    func = make_new_mfun( "float", "curr", VCR_curr );
    if( !type_engine_import_mfun( env, func ) ) goto error;

    // add next()
    func = make_new_mfun( "int", "next", VCR_next );
    if( !type_engine_import_mfun( env, func ) ) goto error;

    // add pos()
    func = make_new_mfun( "int", "pos", VCR_pos );
    if( !type_engine_import_mfun( env, func ) ) goto error;

    // add size()
    func = make_new_mfun( "int", "size", VCR_size );
    if( !type_engine_import_mfun( env, func ) ) goto error;

    // add name()
    func = make_new_mfun( "string", "name", VCR_name );
    if( !type_engine_import_mfun( env, func ) ) goto error;

    // end the class import
    type_engine_import_class_end( env );


#if defined(__PLATFORM_WIN32__)
    // begin class (Cereal)
    if( !type_engine_import_class_begin( env, "Cereal", "Object",
                                         env->global(), Cereal_ctor ) )
        return FALSE;

    // add member
    Cereal_offset_data = type_engine_import_mvar( env, "int", "@Cereal_data", FALSE );
    if( Cereal_offset_data == CK_INVALID_OFFSET ) goto error;

    // add open()
    func = make_new_mfun( "int", "open", Cereal_open );
    func->add_arg( "string", "name" );
    func->add_arg( "int", "baudrate" );
    if( !type_engine_import_mfun( env, func ) ) goto error;

    // add close()
    func = make_new_mfun( "void", "close", Cereal_close );
    if( !type_engine_import_mfun( env, func ) ) goto error;

    // add more()
    func = make_new_mfun( "int", "more", Cereal_more );
    if( !type_engine_import_mfun( env, func ) ) goto error;

    // add send()
    func = make_new_mfun( "int", "send", Cereal_send );
    func->add_arg( "int", "bite" );
    if( !type_engine_import_mfun( env, func ) ) goto error;

    // add recv()
    func = make_new_mfun( "int", "recv", Cereal_recv );
    if( !type_engine_import_mfun( env, func ) ) goto error;

    // end class
    type_engine_import_class_end( env );
#endif

    return TRUE;

#else

    return TRUE;

#endif

error:

    // end the class import
    type_engine_import_class_end( env );
    
    return FALSE;
}


#define RAND_INV_RANGE(r) (RAND_MAX / (r))

int irand_exclusive ( int max ) { 
  int x = ::rand();
  
  while (x >= max * RAND_INV_RANGE (max)) 
    x = ::rand();

  x /= RAND_INV_RANGE (max);
  return x;
}


// abs
CK_DLL_SFUN( abs_impl )
{
    t_CKINT v = GET_CK_INT(ARGS);
    RETURN->v_int = v >= 0 ? v : -v;
}

// fabs
CK_DLL_SFUN( fabs_impl )
{
    t_CKFLOAT v = GET_CK_FLOAT(ARGS);
    RETURN->v_float = v >= 0.0 ? v : -v;
    //RETURN->v_float = ::fabs( GET_CK_FLOAT(ARGS) );
}

// rand
CK_DLL_SFUN( rand_impl )
{
    RETURN->v_int = ::rand();
}

// randf
CK_DLL_SFUN( randf_impl )
{
    RETURN->v_float = ( 2.0 * ::rand() / (t_CKFLOAT)RAND_MAX - 1.0 );
}

// randf
CK_DLL_SFUN( rand2f_impl )
{
    t_CKFLOAT min = GET_CK_FLOAT(ARGS), max = *((t_CKFLOAT *)ARGS + 1);
    RETURN->v_float = min + (max-min)*(::rand()/(t_CKFLOAT)RAND_MAX);
}

// randi
CK_DLL_SFUN( rand2_impl ) // inclusive.
{
    // 1.3.1.0: converted int to t_CKINT for 64-bit compatibility
    t_CKINT min = *(t_CKINT *)ARGS, max = *((t_CKINT *)ARGS + 1);
    t_CKINT range = max - min; 
    if ( range == 0 )
    {
        RETURN->v_int = min;
    }
    //else if ( range < RAND_MAX / 2 ) { 
    //  RETURN->v_int = ( range > 0 ) ? min + irand_exclusive(1 + range) : max + irand_exclusive ( -range + 1 ) ;
    //}
    else
    {
        if( range > 0 )
        { 
            RETURN->v_int = min + (t_CKINT)( (1.0 + range) * ( ::rand()/(RAND_MAX+1.0) ) );
        }
        else
        { 
            RETURN->v_int = min - (t_CKINT)( (-range + 1.0) * ( ::rand()/(RAND_MAX+1.0) ) );
        }
    }
}

// srand
CK_DLL_SFUN( srand_impl )
{
    t_CKINT seed = GET_CK_INT(ARGS);
    ::srand( seed );
}

// sgn
CK_DLL_SFUN( sgn_impl )
{
    t_CKFLOAT v = GET_CK_FLOAT(ARGS);
    RETURN->v_float = v == 0.0f ? 0.0f : ( v > 0.0f ? 1.0f : -1.0f );
}

// system
CK_DLL_SFUN( system_impl )
{
    const char * cmd = GET_CK_STRING(ARGS)->get().c_str();

    // check globals for permission
    if( !g_enable_system_cmd )
    {
        CK_FPRINTF_STDERR( "[chuck]:error: VM not authorized to call Std.system( string )...\n" );
        CK_FPRINTF_STDERR( "[chuck]:  (command string was: \"%s\")\n", cmd );
        CK_FPRINTF_STDERR( "[chuck]:  (note: enable via --caution-to-the-wind flag or other means)\n" );
        RETURN->v_int = 0;
    }
    else
    {
        // log
        EM_log( CK_LOG_SEVERE, "invoking system( CMD )..." );
        EM_pushlog();
        EM_log( CK_LOG_SEVERE, "CMD: \"%s\"", cmd );
        EM_poplog();
        RETURN->v_int = system( cmd );
    }
}

// aoti
CK_DLL_SFUN( atoi_impl )
{
    Chuck_String * str = GET_CK_STRING(ARGS);
    if( str )
    {
        const char * v = str->get().c_str();
        RETURN->v_int = atoi( v );
    }
    else
    {
        RETURN->v_int = 0;
    }
}

// atof
CK_DLL_SFUN( atof_impl )
{
    Chuck_String * str = GET_CK_STRING(ARGS);
    if( str )
    {
        const char * v = GET_CK_STRING(ARGS)->get().c_str();
        RETURN->v_float = atof( v );
    }
    else
    {
        RETURN->v_float = 0.0;
    }
}

// itoa
CK_DLL_SFUN( itoa_impl )
{
    t_CKINT i = GET_CK_INT(ARGS);
    // TODO: memory leak, please fix.  Thanks.
<<<<<<< HEAD
    Chuck_String * a = (Chuck_String *)instantiate_and_initialize_object( &t_string, SHRED );
    a->str = itoa( i );
=======
    Chuck_String * a = (Chuck_String *)instantiate_and_initialize_object( &t_string, NULL );
    a->set( itoa( i ) );
>>>>>>> c44ec789
    RETURN->v_string = a;
}

// ftoa
CK_DLL_SFUN( ftoa_impl )
{
    t_CKFLOAT f = GET_NEXT_FLOAT(ARGS);
    t_CKINT p = GET_NEXT_INT(ARGS);
<<<<<<< HEAD
    Chuck_String * a = (Chuck_String *)instantiate_and_initialize_object( &t_string, SHRED );
    a->str = ftoa( f, (t_CKUINT)p );
=======
    Chuck_String * a = (Chuck_String *)instantiate_and_initialize_object( &t_string, NULL );
    a->set( ftoa( f, (t_CKUINT)p ) );
>>>>>>> c44ec789
    RETURN->v_string = a;
}

// ftoi
CK_DLL_SFUN( ftoi_impl )
{
    t_CKFLOAT f = GET_NEXT_FLOAT(ARGS);
    RETURN->v_int = (t_CKINT) f;
}

// getenv
static Chuck_String g_str; // PROBLEM: not thread friendly
CK_DLL_SFUN( getenv_impl )
{
    const char * v = GET_CK_STRING(ARGS)->get().c_str();
    const char * s = getenv( v );
<<<<<<< HEAD
    Chuck_String * a = (Chuck_String *)instantiate_and_initialize_object( &t_string, SHRED );
    a->str = s ? s : "";
=======
    Chuck_String * a = (Chuck_String *)instantiate_and_initialize_object( &t_string, NULL );
    a->set( s ? s : "" );
>>>>>>> c44ec789
    RETURN->v_string = a;
}

// setenv
CK_DLL_SFUN( setenv_impl )
{
    const char * v1 = GET_NEXT_STRING(ARGS)->get().c_str();
    const char * v2 = GET_NEXT_STRING(ARGS)->get().c_str();
    RETURN->v_int = setenv( v1, v2, 1 );
}


// mtof
CK_DLL_SFUN( mtof_impl )
{
    t_CKFLOAT v = GET_CK_FLOAT(ARGS);
    RETURN->v_float = mtof(v);
}

// ftom
CK_DLL_SFUN( ftom_impl )
{
    t_CKFLOAT v = GET_CK_FLOAT(ARGS);
    RETURN->v_float = ftom(v);
}

// powtodb
CK_DLL_SFUN( powtodb_impl )
{
    t_CKFLOAT v = GET_CK_FLOAT(ARGS);
    RETURN->v_float = powtodb(v);
}

// rmstodb
CK_DLL_SFUN( rmstodb_impl )
{
    t_CKFLOAT v = GET_CK_FLOAT(ARGS);
    RETURN->v_float = rmstodb(v);
}

// dbtopow
CK_DLL_SFUN( dbtopow_impl )
{
    t_CKFLOAT v = GET_CK_FLOAT(ARGS);
    RETURN->v_float = dbtopow(v);
}

// dbtorms
CK_DLL_SFUN( dbtorms_impl )
{
    t_CKFLOAT v = GET_CK_FLOAT(ARGS);
    RETURN->v_float = dbtorms(v);
}

CK_DLL_SFUN( dbtolin_impl )
{
    t_CKFLOAT v = GET_CK_FLOAT(ARGS);
    RETURN->v_float = pow(10.0, v/20.0);
}

CK_DLL_SFUN( lintodb_impl )
{
    t_CKFLOAT v = GET_CK_FLOAT(ARGS);
    RETURN->v_float = 20.0*log10(v);
}

CK_DLL_SFUN( clamp_impl )
{
    t_CKINT v = GET_NEXT_INT(ARGS);
    t_CKINT min = GET_NEXT_INT(ARGS);
    t_CKINT max = GET_NEXT_INT(ARGS);
    
    if(v < min) RETURN->v_int = min;
    else if( v > max) RETURN->v_int = max;
    else RETURN->v_int = v;
}

CK_DLL_SFUN( clampf_impl )
{
    t_CKFLOAT v = GET_NEXT_FLOAT(ARGS);
    t_CKFLOAT min = GET_NEXT_FLOAT(ARGS);
    t_CKFLOAT max = GET_NEXT_FLOAT(ARGS);
    
    if(v < min) RETURN->v_float = min;
    else if( v > max) RETURN->v_float = max;
    else RETURN->v_float = v;
}

CK_DLL_SFUN( scalef_impl )
{
    t_CKFLOAT v = GET_NEXT_FLOAT(ARGS);
    t_CKFLOAT srcmin = GET_NEXT_FLOAT(ARGS);
    t_CKFLOAT srcmax = GET_NEXT_FLOAT(ARGS);
    t_CKFLOAT dstmin = GET_NEXT_FLOAT(ARGS);
    t_CKFLOAT dstmax = GET_NEXT_FLOAT(ARGS);
    
    RETURN->v_float = dstmin + (dstmax-dstmin) * ((v-srcmin)/(srcmax-srcmin));
}




#ifndef __DISABLE_KBHIT__
// static
CBufferAdvance * KBHitManager::the_buf = NULL;
t_CKINT KBHitManager::the_onoff = 0;
t_CKBOOL KBHitManager::the_init = FALSE;
XThread * KBHitManager::the_thread;
#define BUFFER_SIZE 1024


#if !defined(__PLATFORM_WIN32__) || defined(__WINDOWS_PTHREAD__)
static void * kb_loop( void * )
#else
static unsigned int __stdcall kb_loop( void * )
#endif
{
    t_CKINT c;
    EM_log( CK_LOG_INFO, "starting kb loop..." );

    // go
    while( KBHitManager::the_init )
    {
        // if on
        if( KBHitManager::the_onoff )
        {
            // see if we have kb hit
            while( kb_hit() )
            {
                // get the next char
                c = kb_getch();
                // queue it
                KBHitManager::the_buf->put( &c, 1 );
            }
        }

        // wait
        usleep( 5000 );
    }

    return 0;
}


// init
t_CKBOOL KBHitManager::init()
{
    // sanity check
    if( the_buf ) return FALSE;

    EM_log( CK_LOG_INFO, "initializing KBHitManager..." );
    the_buf = new CBufferAdvance;
    if( !the_buf->initialize( BUFFER_SIZE, sizeof(t_CKINT) ) )
    {
        EM_log( CK_LOG_SEVERE, "KBHitManager: couldn't allocate central KB buffer..." );
        SAFE_DELETE( the_buf );
        return FALSE;
    }

    the_onoff = 0;
    the_init = TRUE;
    the_thread = new XThread;
    the_thread->start( kb_loop, NULL );


    return TRUE;
}


// shutdown
void KBHitManager::shutdown()
{
    EM_log( CK_LOG_INFO, "shutting down KBHitManager..." );
    SAFE_DELETE( the_buf );
    kb_endwin();

    the_onoff = 0;
    the_init = FALSE;
}


// on()
void KBHitManager::on()
{
    the_onoff++;
    if( !kb_ready() )
        kb_initscr();
}


// off()
void KBHitManager::off()
{
    the_onoff--;
    if( kb_ready() && the_onoff == 0 )
        kb_endwin();
}


// open()
t_CKBOOL KBHitManager::open( KBHit * kb )
{
    if( the_buf == NULL ) return FALSE;
    if( kb->m_buffer != NULL ) return FALSE;

    EM_log( CK_LOG_INFO, "adding KBHit..." );
    // init the kb
    kb->m_buffer = the_buf;
    // read index
    kb->m_read_index = kb->m_buffer->join( (Chuck_Event *)kb->SELF );

    return TRUE;
}


// close()
t_CKBOOL KBHitManager::close( KBHit * kb )
{
    if( the_buf == NULL ) return FALSE;
    if( kb->m_buffer == NULL ) return FALSE;

    EM_log( CK_LOG_INFO, "removing KBHit..." );
    // unjoin
    kb->m_buffer->resign( kb->m_read_index );
    // done
    kb->m_read_index = 0;

    return TRUE;
}


// KBHit
KBHit::KBHit()
{
    m_buffer = NULL;
    m_read_index = 0;
    m_valid = FALSE;
    m_onoff = FALSE;
    m_echo = FALSE;
    SELF = NULL;
}


// ~KBHit()
KBHit::~KBHit()
{
    this->close();
}


// open()
t_CKBOOL KBHit::open()
{
    return KBHitManager::open( this );
}


// close()
t_CKBOOL KBHit::close()
{
    return KBHitManager::close( this );
}


// on()
void KBHit::on()
{
    if( m_onoff == FALSE )
    {
        KBHitManager::on();
        open();
        m_onoff = TRUE;
    }
}


// off()
void KBHit::off()
{
    if( m_onoff == TRUE )
    {
        KBHitManager::off();
        open();
        m_onoff = FALSE;
    }
}


// empty
t_CKBOOL KBHit::empty()
{
    if( m_buffer == NULL ) return TRUE;
    if( m_onoff == FALSE ) return TRUE;
    // if( m_read_index == 0 ) return TRUE;
    return m_buffer->empty( m_read_index );
}


// getch
t_CKINT KBHit::getch()
{
    t_CKINT c;
    if( empty() ) return 0;
    m_buffer->get( &c, 1, m_read_index );
    return c;
}


// ctor
CK_DLL_CTOR( KBHit_ctor )
{
    KBHit * kb = new KBHit;
    OBJ_MEMBER_INT(SELF, KBHit_offset_data) = (t_CKINT)kb;
    kb->SELF = SELF;
    kb->on();
}


// dtor
CK_DLL_DTOR( KBHit_dtor )
{
    delete (KBHit *)OBJ_MEMBER_INT(SELF, KBHit_offset_data);
    OBJ_MEMBER_INT(SELF, KBHit_offset_data) = 0;
}

// on
CK_DLL_MFUN( KBHit_on )
{
    KBHit * kb = (KBHit *)(OBJ_MEMBER_INT(SELF, KBHit_offset_data));
    kb->on();
}


// off
CK_DLL_MFUN( KBHit_off )
{
    KBHit * kb = (KBHit *)(OBJ_MEMBER_INT(SELF, KBHit_offset_data));
    kb->off();
}


// state
CK_DLL_MFUN( KBHit_state )
{
    KBHit * kb = (KBHit *)(OBJ_MEMBER_INT(SELF, KBHit_offset_data));
    RETURN->v_int = kb->state();
}


// hit
CK_DLL_MFUN( KBHit_hit )
{
    //KBHit * kb = (KBHit *)(OBJ_MEMBER_INT(SELF, KBHit_offset_data));
    RETURN->v_object = SELF;
}


// more
CK_DLL_MFUN( KBHit_more )
{
    KBHit * kb = (KBHit *)(OBJ_MEMBER_INT(SELF, KBHit_offset_data));
    RETURN->v_int = (kb->empty() == FALSE);
}


// getchar
CK_DLL_MFUN( KBHit_getchar )
{
    KBHit * kb = (KBHit *)(OBJ_MEMBER_INT(SELF, KBHit_offset_data));
    RETURN->v_int = kb->getch();
}


// can wait
CK_DLL_MFUN( KBHit_can_wait )
{
    KBHit * kb = (KBHit *)(OBJ_MEMBER_INT(SELF, KBHit_offset_data));
    RETURN->v_int = kb->empty();
}
#endif // __DISABLE_KBHIT__




#ifndef __DISABLE_PROMPTER__
class LineEvent : public Chuck_Event
{
public:
    LineEvent( Chuck_Event * SELF );
    ~LineEvent();

public:
    void prompt( const string & what = "" );
    t_CKBOOL more();
    string getLine();
    t_CKBOOL can_wait();
    void enqueue( const string & line )
    { m_q.push( line ); }

    Chuck_Event * SELF;

protected:
    queue<string> m_q;
};

// global variables
t_CKBOOL g_le_launched = FALSE;
t_CKBOOL g_le_wait = TRUE;
// CHUCK_THREAD g_tid_le = 0;
extern CHUCK_THREAD g_tid_whatever;
map<LineEvent *, LineEvent *> g_le_map;
XMutex g_le_mutex;
string g_le_what;
extern Chuck_Compiler * g_compiler;

void * le_cb( void * p )
{
    char line[2048];
    map<LineEvent *, LineEvent *>::iterator iter;
    LineEvent * le = NULL;

    // loop
    while( true )
    {
        // wait
        while( g_le_wait )
            usleep( 10000 );

        // check
        // jack: changed from g_vm when removing g_vm
        // check if the global compiler is null; if it is, that means
        // a global cleanup has happened and we should exit
        if( !g_compiler ) break;

        // do the prompt
        cout << g_le_what;
        cout.flush();
        if( !cin.getline( line, 2048 ) ) break;

        // lock
        g_le_mutex.acquire();
        // go through
        for( iter = g_le_map.begin(); iter != g_le_map.end(); iter++ )
        {
            // get the line event
            le = (*iter).first;
            // add to its queue
            le->enqueue( line );
            // broadcast it
            le->SELF->queue_broadcast();
        }
        // unlock
        g_le_mutex.release();

        // reset wait
        g_le_wait = TRUE;
    }
    
    return NULL;
}


LineEvent::LineEvent( Chuck_Event * SELF )
{
    // launch the cb
    if( !g_le_launched )
    {
#if !defined(__PLATFORM_WIN32__) || defined(__WINDOWS_PTHREAD__)
        pthread_create( &g_tid_whatever, NULL, le_cb, NULL );
#else
        g_tid_whatever = CreateThread( NULL, 0, (LPTHREAD_START_ROUTINE)le_cb, NULL, 0, 0 );
#endif
        g_le_launched = TRUE;
    }

    // lock
    g_le_mutex.acquire();
    // add
    g_le_map[this] = this;
    this->SELF = SELF;
    // unlock
    g_le_mutex.release();
}

LineEvent::~LineEvent()
{
    // do nothing
}

void LineEvent::prompt( const string & what )
{
    // set what
    g_le_what = what;
    if( g_le_what != "" ) g_le_what += " ";
    // signal
    g_le_wait = FALSE;
}

t_CKBOOL LineEvent::more()
{
    // more
    return m_q.size() > 0;
}

string LineEvent::getLine()
{
    string ret;

    // lock
    g_le_mutex.acquire();
    // get next line
    if( m_q.size() )
    {
        // get it
        ret = m_q.front();
        // dequeue it
        m_q.pop();
    }
    else
    {
        ret = "[ERROR -> getLine() called on empty Skot]";
    }
    // unlock
    g_le_mutex.release();

    return ret;
}

t_CKBOOL LineEvent::can_wait()
{
    return !more();
}


// Skot
CK_DLL_CTOR( Skot_ctor )
{
    LineEvent * le = new LineEvent((Chuck_Event *)SELF);
    OBJ_MEMBER_INT(SELF, Skot_offset_data) = (t_CKINT)le;
}

CK_DLL_DTOR( Skot_dtor )
{
    delete (LineEvent *)OBJ_MEMBER_INT(SELF, Skot_offset_data);
    OBJ_MEMBER_INT(SELF, Skot_offset_data) = 0;
}

CK_DLL_MFUN( Skot_prompt )
{
    LineEvent * le = (LineEvent *)OBJ_MEMBER_INT(SELF, Skot_offset_data);
    le->prompt();
    RETURN->v_int = (t_CKINT)(SELF);
}

CK_DLL_MFUN( Skot_prompt2 )
{
    LineEvent * le = (LineEvent *)OBJ_MEMBER_INT(SELF, Skot_offset_data);
    const char * v = GET_CK_STRING(ARGS)->get().c_str();
    le->prompt( v );
    RETURN->v_int = (t_CKINT)(SELF);
}

CK_DLL_MFUN( Skot_more )
{
    LineEvent * le = (LineEvent *)OBJ_MEMBER_INT(SELF, Skot_offset_data);
    RETURN->v_int = le->more();
}

CK_DLL_MFUN( Skot_getLine )
{
    LineEvent * le = (LineEvent *)OBJ_MEMBER_INT(SELF, Skot_offset_data);
    // TODO: memory leak
<<<<<<< HEAD
    Chuck_String * a = (Chuck_String *)instantiate_and_initialize_object( &t_string, SHRED );
    a->str = le->getLine();
=======
    Chuck_String * a = (Chuck_String *)instantiate_and_initialize_object( &t_string, NULL );
    a->set( le->getLine() );
>>>>>>> c44ec789
    RETURN->v_string = a;
}

CK_DLL_MFUN( Skot_can_wait )
{
    LineEvent * le = (LineEvent *)OBJ_MEMBER_INT(SELF, Skot_offset_data);
    RETURN->v_int = le->can_wait();
}
#endif // __DISABLE_PROMPTER__


// StrTok
class StrTok
{
public:
    StrTok();
    ~StrTok();

public:
    void set( const string & line );
    void reset();
    t_CKBOOL more();
    string next();
    string get( t_CKINT index );
    t_CKINT size();

protected:
    istringstream * m_ss;
    string m_next;
    vector<string> m_tokens;
    vector<string>::size_type m_index;
};

StrTok::StrTok()
{
    m_ss = NULL;
    m_index = 0;
}

StrTok::~StrTok()
{
    SAFE_DELETE( m_ss );
}

void StrTok::set( const string & line )
{
    string s;

    // delete
    SAFE_DELETE( m_ss );
    // alloc
    m_ss = new istringstream( line );
    // read
    reset();
    m_tokens.clear();
    while( (*m_ss) >> s )
        m_tokens.push_back( s );    
}

void StrTok::reset()
{
    m_index = 0;
}

t_CKBOOL StrTok::more()
{
    return m_index < m_tokens.size();
}

string StrTok::next()
{
    if( !more() ) return "";
    return m_tokens[m_index++];
}

string StrTok::get( t_CKINT index )
{
    if( index >= (t_CKINT)m_tokens.size() ) return "";
    return m_tokens[index];
}

t_CKINT StrTok::size()
{
    return (t_CKINT)m_tokens.size();
}

CK_DLL_CTOR( StrTok_ctor )
{
    StrTok * tokens = new StrTok;
    OBJ_MEMBER_INT(SELF, StrTok_offset_data) = (t_CKINT)tokens;
}

CK_DLL_DTOR( StrTok_dtor )
{
    delete (StrTok *)OBJ_MEMBER_INT(SELF, StrTok_offset_data);
    OBJ_MEMBER_INT(SELF, StrTok_offset_data) = 0;
}

CK_DLL_MFUN( StrTok_set )
{
    StrTok * tokens = (StrTok *)OBJ_MEMBER_INT(SELF, StrTok_offset_data);
    Chuck_String * s = GET_CK_STRING(ARGS);
    if( s ) tokens->set( s->get() );
    else tokens->set( "" );
}

CK_DLL_MFUN( StrTok_reset )
{
    StrTok * tokens = (StrTok *)OBJ_MEMBER_INT(SELF, StrTok_offset_data);
    tokens->reset();
}

CK_DLL_MFUN( StrTok_more )
{
    StrTok * tokens = (StrTok *)OBJ_MEMBER_INT(SELF, StrTok_offset_data);
    RETURN->v_int = (t_CKINT)tokens->more();
}

CK_DLL_MFUN( StrTok_next )
{
    StrTok * tokens = (StrTok *)OBJ_MEMBER_INT(SELF, StrTok_offset_data);
<<<<<<< HEAD
    Chuck_String * a = (Chuck_String *)instantiate_and_initialize_object( &t_string, SHRED );
    a->str = tokens->next();
=======
    Chuck_String * a = (Chuck_String *)instantiate_and_initialize_object( &t_string, NULL );
    a->set( tokens->next() );
>>>>>>> c44ec789
    RETURN->v_string = a;
}

CK_DLL_MFUN( StrTok_next2 )
{
    StrTok * tokens = (StrTok *)OBJ_MEMBER_INT(SELF, StrTok_offset_data);
    Chuck_String * a = GET_CK_STRING(ARGS);
    string s = tokens->next();
    if( a ) a->set( s );
    RETURN->v_string = a;
}

CK_DLL_MFUN( StrTok_get )
{
    StrTok * tokens = (StrTok *)OBJ_MEMBER_INT(SELF, StrTok_offset_data);
    t_CKINT index = GET_NEXT_INT(ARGS);
    Chuck_String * a = (Chuck_String *)instantiate_and_initialize_object( &t_string, SHRED );
    string s = tokens->get( index );
    a->set( s );
    RETURN->v_string = a;
}

CK_DLL_MFUN( StrTok_get2 )
{
    StrTok * tokens = (StrTok *)OBJ_MEMBER_INT(SELF, StrTok_offset_data);
    t_CKINT index = GET_NEXT_INT(ARGS);
    Chuck_String * a = GET_NEXT_STRING(ARGS);
    string s = tokens->get( index );
    if( a ) a->set( s );
    RETURN->v_string = a;
}

CK_DLL_MFUN( StrTok_size )
{
    StrTok * tokens = (StrTok *)OBJ_MEMBER_INT(SELF, StrTok_offset_data);
    RETURN->v_int = tokens->size();
}




#ifdef AJAY


class ColumnReader
{
public:
    ColumnReader();
    virtual ~ColumnReader();

    bool init( const string & filename, long col );
    
    bool reset() { if( !fin.good() ) return false; where = 0; return true; }
    bool seek( long pos ) { if( pos < 0 || pos >= values.size() ) return false; where = pos; return true; }
    bool more() { return where < values.size(); }
    double curr();
    bool next() { if( where < values.size() ) where++; return more(); }
    long pos() { return where; }
    long size() { return values.size(); }
    string name() { return n; }

    Chuck_String s;

protected:
    bool get_str( string & out );
    bool get_double( double & out );

protected:
    ifstream fin;
    string n;
    long column;
    long where;
    char line[0x1000];
    long len;

    vector<double> values;
};


ColumnReader::ColumnReader()
{
    n = "[NONE]";
    column = -1;
    where = -1;
    len = 0x1000;
}


ColumnReader::~ColumnReader()
{
    // close file
    if( fin.good() ) 
        fin.close();
}

bool ColumnReader::init( const string & filename, long col )
{
    // hmm
    if( col < 1 )
    {
        CK_STDCERR << "column must be greater than 0!!!" << CK_STDENDL;
        return false;
    }

    // open file
    fin.open( filename.c_str(), ios::in );
    // yes
    if( !fin.good() )
    {
        CK_STDCERR << "ColumnReader: cannot open file: '" << filename << "'..." << CK_STDENDL;
        return false;
    }

    // set column
    column = col;

    // read first line
    if( !fin.getline( line, len ) )
    {
        CK_STDCERR << "ColumnReader: cannot read first line: '" << filename << "'..." << CK_STDENDL;
        return false;
    }

    // get the name
    if( !get_str( n ) )
    {
        CK_STDCERR << "ColumnReader: cannot seek to column " << col << ": " << filename << "..." << CK_STDENDL;
        return false;
    }

    double v;
    long i = 1;
    // read values
    while( fin.getline( line, len ) )
    {
        v = 0.0;
        // get value
        if( !get_double( v ) )
        {
            CK_STDCERR << "ColumnReader: cannot read column " << v << " on line i: " << n << "..." << CK_STDENDL;
            return false;
        }

        values.push_back( v );
    }

    // well
    if( values.size() == 0 )
    {
        CK_STDCERR << "ColumnReader: file doesn't not contain data after first line: " << n << "..." << CK_STDENDL;
        return false;
    }

    // set location
    where = 0;

    s.str = n;

    return true;
}

double ColumnReader::curr()
{
    if( where >= values.size() )
    {
        CK_STDCERR << "ColumnReader: trying to read beyond end of file: " << n << "..." << CK_STDENDL;
        return 0.0;
    }

    return values[where];
}

bool ColumnReader::get_double( double & out )
{
    assert( column > 0 );
    long c = 1;
    
    char * start = line;
    char * curr = start;

    while( c < column )
    {
        // move past value
        while( *curr && *curr != ',' ) curr++;
        // move past ,
        while( *curr && *curr == ',' ) curr++;
        // check
        if( *curr == '\0' )
        {
            CK_STDCERR << "ColumnReader: cannot find column " << column << ": " << n << CK_STDENDL;
            return false;
        }

        // increment
        c++;
        // set start
        start = curr;
    }

    // move past value
    while( *curr && *curr != ',' ) curr++;
    // end
    *curr = '\0';

    out = atof( start );
    
    return true;
}


bool ColumnReader::get_str( string & out )
{
    assert( column > 0 );
    long c = 1;
    
    char * start = line;
    char * curr = start;

    while( c < column )
    {
        // move past value
        while( *curr && *curr != ',' ) curr++;
        // move past ,
        while( *curr && *curr == ',' ) curr++;
        // check
        if( *curr == '\0' )
        {
            CK_STDCERR << "ColumnReader: cannot find column " << column << ": " << n << CK_STDENDL;
            return false;
        }

        // increment
        c++;
        // set start
        start = curr;
    }

    // move past value
    while( *curr && *curr != ',' ) curr++;
    // end
    *curr = '\0';

    out = start;
    
    return true;
}


CK_DLL_CTOR( VCR_ctor )
{
    OBJ_MEMBER_INT(SELF, VCR_offset_data) = (t_CKUINT)new ColumnReader;
}

CK_DLL_MFUN( VCR_load )
{
    ColumnReader * vcr = (ColumnReader*)OBJ_MEMBER_INT(SELF, VCR_offset_data);
    const char * filename = GET_NEXT_STRING(ARGS)->str.c_str();
    t_CKINT column = GET_NEXT_INT(ARGS);
    RETURN->v_int = vcr->init( filename, column );
}

CK_DLL_MFUN( VCR_reset )
{
    ColumnReader * vcr = (ColumnReader*)OBJ_MEMBER_INT(SELF, VCR_offset_data);
    RETURN->v_int = vcr->reset();
}

CK_DLL_MFUN( VCR_seek )
{
    ColumnReader * vcr = (ColumnReader*)OBJ_MEMBER_INT(SELF, VCR_offset_data);
    t_CKINT where = GET_CK_INT(ARGS);
    RETURN->v_int = vcr->seek( where );
}

CK_DLL_MFUN( VCR_more )
{
    ColumnReader * vcr = (ColumnReader*)OBJ_MEMBER_INT(SELF, VCR_offset_data);
    RETURN->v_int = vcr->more();
}

CK_DLL_MFUN( VCR_curr )
{
    ColumnReader * vcr = (ColumnReader*)OBJ_MEMBER_INT(SELF, VCR_offset_data);
    RETURN->v_float = vcr->curr();
}

CK_DLL_MFUN( VCR_next )
{
    ColumnReader * vcr = (ColumnReader*)OBJ_MEMBER_INT(SELF, VCR_offset_data);
    RETURN->v_int = vcr->next();
}

CK_DLL_MFUN( VCR_pos )
{
    ColumnReader * vcr = (ColumnReader*)OBJ_MEMBER_INT(SELF, VCR_offset_data);
    RETURN->v_int = vcr->pos();
}

CK_DLL_MFUN( VCR_size )
{
    ColumnReader * vcr = (ColumnReader*)OBJ_MEMBER_INT(SELF, VCR_offset_data);
    RETURN->v_int = vcr->size();
}

CK_DLL_MFUN( VCR_name )
{
    ColumnReader * vcr = (ColumnReader*)OBJ_MEMBER_INT(SELF, VCR_offset_data);
    RETURN->v_string = &(vcr->s);
}


#ifdef __PLATFORM_WIN32__


// jeff's cereal
class Serial
{
public:
    // one stop bit, 8 bits, no parity
	Serial();
	~Serial();

	unsigned read( char * buffer, unsigned numberOfBytesToRead );
	unsigned write( char * buffer, unsigned numberOfBytesToWrite );

	void write( char c );
	char read();

	unsigned available() const;

    t_CKBOOL open( char * port, t_CKUINT baudrate );
	void close();

private:
	HANDLE serialFile;
};


Serial::Serial( )
{
    serialFile = NULL;
}

Serial::~Serial( )
{
	close();
}

t_CKBOOL Serial::open( char * port, t_CKUINT baudrate )
{
    if( serialFile )
        close();

	// open port
	serialFile = CreateFile( port,
							 GENERIC_READ | GENERIC_WRITE,
							 0,
							 0,
							 OPEN_EXISTING,
							 FILE_ATTRIBUTE_NORMAL,
							 0 );
	if( serialFile == INVALID_HANDLE_VALUE ) 
	{
		if( GetLastError() == ERROR_FILE_NOT_FOUND ) 
		{
            EM_log( CK_LOG_SYSTEM, "error: cannot open serial port '%s'...", port );
		}
        else
        {
            EM_log( CK_LOG_SYSTEM, "error opening serial port '%s'...", port ); 
        }

        return FALSE;
	}

	// set params
	DCB dcbSerialParams = {0};
	dcbSerialParams.DCBlength = sizeof( dcbSerialParams );
	if( !GetCommState( serialFile, &dcbSerialParams) ) 
	{
        EM_log( CK_LOG_SYSTEM, "error getting serial state..." );
        close();
        return FALSE;
	}

    dcbSerialParams.BaudRate = baudrate;
	dcbSerialParams.ByteSize = 8;
	dcbSerialParams.StopBits = ONESTOPBIT;
	dcbSerialParams.Parity = NOPARITY;
	if( !SetCommState( serialFile, &dcbSerialParams ) )
	{
        EM_log( CK_LOG_SYSTEM, "error setting serial state..." );
        close();
        return FALSE;
	}

	// SET TIMEOUTS
    /*
	COMMTIMEOUTS timeouts = {0};
	timeouts.ReadIntervalTimeout = 50;
	timeouts.ReadTotalTimeoutConstant = 50;
	timeouts.ReadTotalTimeoutMultiplier = 10;
	timeouts.WriteTotalTimeoutConstant= 50;
	timeouts.WriteTotalTimeoutMultiplier = 10;
	if( !SetCommTimeouts( serialFile, &timeouts ) )
	{
		//error occureed. Inform user
	}
	*/

    return TRUE;
}

void Serial::close()
{
    if( serialFile )
    {
	    CloseHandle( serialFile );
        serialFile = NULL;
    }
}

void Serial::write( char c )
{
	write( &c, 1 );
}

char Serial::read()
{
	char c = '\0';
	read( &c, 1 );
	return c;
}

unsigned Serial::available() const
{
	struct _COMSTAT status;
    unsigned long etat;
    memset( &status, 0, sizeof(status) );

    if( serialFile )
    {
	    ClearCommError( serialFile, &etat, &status);
        return status.cbInQue;
    }

    return 0;
}

// try to read numberOfBytesToRead into buffer, return how many bytes read
unsigned Serial::read( char * buffer, unsigned numberOfBytesToRead )
{
	DWORD bytesRead = 0;
    if( serialFile )
	    ReadFile( serialFile, buffer, numberOfBytesToRead, &bytesRead, NULL );
	return bytesRead;
}

// try to write numberOfBytesToWrite to serial from buffer, return how many bytes written
unsigned Serial::write( char * buffer, unsigned numberOfBytesToWrite )
{
	DWORD bytesWritten = 0;
    if( serialFile )
	    WriteFile( serialFile, buffer, numberOfBytesToWrite, &bytesWritten, NULL );
	return bytesWritten;
}


// ctor
CK_DLL_CTOR( Cereal_ctor )
{
    OBJ_MEMBER_UINT(SELF, Cereal_offset_data) = (t_CKUINT)new Serial;
}

// open
CK_DLL_MFUN( Cereal_open )
{
    Serial * s = (Serial *)OBJ_MEMBER_UINT(SELF, Cereal_offset_data);
    Chuck_String * str = GET_NEXT_STRING(ARGS);
    t_CKINT i = GET_NEXT_INT(ARGS);

    // close
    s->close();

    if( str )
        RETURN->v_int = s->open( (char *)str->str.c_str(), i );
    else
        RETURN->v_int = 0;
}

// close
CK_DLL_MFUN( Cereal_close )
{
    Serial * s = (Serial *)OBJ_MEMBER_UINT(SELF, Cereal_offset_data);
    s->close();
}

// more
CK_DLL_MFUN( Cereal_more )
{
    Serial * s = (Serial *)OBJ_MEMBER_UINT(SELF, Cereal_offset_data);
    RETURN->v_int = s->available();
}

// send
CK_DLL_MFUN( Cereal_send )
{
    Serial * s = (Serial *)OBJ_MEMBER_UINT(SELF, Cereal_offset_data);
    t_CKINT i = GET_NEXT_INT(ARGS);
    s->write( i );
    RETURN->v_int = i;
}

// recv
CK_DLL_MFUN( Cereal_recv )
{
    Serial * s = (Serial *)OBJ_MEMBER_UINT(SELF, Cereal_offset_data);
    if( s->available() )
        RETURN->v_int = (t_CKINT)s->read();
    else
        RETURN->v_int = 0;
}

#endif


#endif<|MERGE_RESOLUTION|>--- conflicted
+++ resolved
@@ -714,13 +714,8 @@
 {
     t_CKINT i = GET_CK_INT(ARGS);
     // TODO: memory leak, please fix.  Thanks.
-<<<<<<< HEAD
     Chuck_String * a = (Chuck_String *)instantiate_and_initialize_object( &t_string, SHRED );
-    a->str = itoa( i );
-=======
-    Chuck_String * a = (Chuck_String *)instantiate_and_initialize_object( &t_string, NULL );
     a->set( itoa( i ) );
->>>>>>> c44ec789
     RETURN->v_string = a;
 }
 
@@ -729,13 +724,8 @@
 {
     t_CKFLOAT f = GET_NEXT_FLOAT(ARGS);
     t_CKINT p = GET_NEXT_INT(ARGS);
-<<<<<<< HEAD
     Chuck_String * a = (Chuck_String *)instantiate_and_initialize_object( &t_string, SHRED );
-    a->str = ftoa( f, (t_CKUINT)p );
-=======
-    Chuck_String * a = (Chuck_String *)instantiate_and_initialize_object( &t_string, NULL );
     a->set( ftoa( f, (t_CKUINT)p ) );
->>>>>>> c44ec789
     RETURN->v_string = a;
 }
 
@@ -752,13 +742,8 @@
 {
     const char * v = GET_CK_STRING(ARGS)->get().c_str();
     const char * s = getenv( v );
-<<<<<<< HEAD
     Chuck_String * a = (Chuck_String *)instantiate_and_initialize_object( &t_string, SHRED );
-    a->str = s ? s : "";
-=======
-    Chuck_String * a = (Chuck_String *)instantiate_and_initialize_object( &t_string, NULL );
     a->set( s ? s : "" );
->>>>>>> c44ec789
     RETURN->v_string = a;
 }
 
@@ -1331,13 +1316,8 @@
 {
     LineEvent * le = (LineEvent *)OBJ_MEMBER_INT(SELF, Skot_offset_data);
     // TODO: memory leak
-<<<<<<< HEAD
     Chuck_String * a = (Chuck_String *)instantiate_and_initialize_object( &t_string, SHRED );
-    a->str = le->getLine();
-=======
-    Chuck_String * a = (Chuck_String *)instantiate_and_initialize_object( &t_string, NULL );
     a->set( le->getLine() );
->>>>>>> c44ec789
     RETURN->v_string = a;
 }
 
@@ -1459,13 +1439,8 @@
 CK_DLL_MFUN( StrTok_next )
 {
     StrTok * tokens = (StrTok *)OBJ_MEMBER_INT(SELF, StrTok_offset_data);
-<<<<<<< HEAD
     Chuck_String * a = (Chuck_String *)instantiate_and_initialize_object( &t_string, SHRED );
-    a->str = tokens->next();
-=======
-    Chuck_String * a = (Chuck_String *)instantiate_and_initialize_object( &t_string, NULL );
     a->set( tokens->next() );
->>>>>>> c44ec789
     RETURN->v_string = a;
 }
 
