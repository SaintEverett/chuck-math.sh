--- conflicted
+++ resolved
@@ -1115,21 +1115,23 @@
 
 
 //-----------------------------------------------------------------------------
-<<<<<<< HEAD
 // name: reverse()
 // desc: reverses array in-place
 //-----------------------------------------------------------------------------
 void Chuck_Array8::reverse( )
 {
     std::reverse(m_vector.begin(), m_vector.end());
-=======
+}
+
+
+
+
 // name: shuffle() | 1.4.2.1 nshaheed, azaday, kunwoo, ge (added)
 // desc: shuffle the contents of the array
 //-----------------------------------------------------------------------------
 void Chuck_Array8::shuffle()
 {
     std::random_shuffle( m_vector.begin(), m_vector.end(), my_ck_random );
->>>>>>> cc1cd56f
 }
 
 
@@ -1485,21 +1487,23 @@
 
 
 //-----------------------------------------------------------------------------
-<<<<<<< HEAD
 // name: reverse()
 // desc: reverses array in-place
 //-----------------------------------------------------------------------------
 void Chuck_Array16::reverse( )
 {
     std::reverse(m_vector.begin(), m_vector.end());
-=======
+}
+
+
+
+
 // name: shuffle() | 1.4.2.1 nshaheed, azaday, kunwoo, ge (added)
 // desc: shuffle the contents of the array
 //-----------------------------------------------------------------------------
 void Chuck_Array16::shuffle()
 {
     std::random_shuffle( m_vector.begin(), m_vector.end(), my_ck_random );
->>>>>>> cc1cd56f
 }
 
 
@@ -1945,21 +1949,23 @@
 
 
 //-----------------------------------------------------------------------------
-<<<<<<< HEAD
 // name: reverse()
 // desc: reverses array in-place
 //-----------------------------------------------------------------------------
 void Chuck_Array24::reverse( )
 {
     std::reverse(m_vector.begin(), m_vector.end());
-=======
+}
+
+
+
+
 // name: shuffle() | 1.4.2.1 nshaheed, azaday, kunwoo, ge (added)
 // desc: shuffle the contents of the array
 //-----------------------------------------------------------------------------
 void Chuck_Array24::shuffle()
 {
     std::random_shuffle( m_vector.begin(), m_vector.end(), my_ck_random );
->>>>>>> cc1cd56f
 }
 
 
