/*----------------------------------------------------------------------------
 ChucK Concurrent, On-the-fly Audio Programming Language
   Compiler and Virtual Machine
 
 Copyright (c) 2003 Ge Wang and Perry R. Cook.  All rights reserved.
   http://chuck.stanford.edu/
   http://chuck.cs.princeton.edu/
 
 This program is free software; you can redistribute it and/or modify
 it under the terms of the GNU General Public License as published by
 the Free Software Foundation; either version 2 of the License, or
 (at your option) any later version.
 
 This program is distributed in the hope that it will be useful,
 but WITHOUT ANY WARRANTY; without even the implied warranty of
 MERCHANTABILITY or FITNESS FOR A PARTICULAR PURPOSE.  See the
 GNU General Public License for more details.
 
 You should have received a copy of the GNU General Public License
 along with this program; if not, write to the Free Software
 Foundation, Inc., 59 Temple Place, Suite 330, Boston, MA 02111-1307
 U.S.A.
 -----------------------------------------------------------------------------*/

//-----------------------------------------------------------------------------
// file: chuck.h
// desc: chuck engine header; VM + compiler + state; no audio I/O
//       REFACTOR-2017
//
// author: Ge Wang (http://www.gewang.com/)
// date: fall 2017
//
// additional authors:
//       Jack Atherton (lja@ccrma.stanford.edu)
//       Spencer Salazar (spencer@ccrma.stanford.edu)
//-----------------------------------------------------------------------------
#include "chuck.h"
#include "chuck_errmsg.h"
#include "chuck_io.h"
#include "chuck_otf.h"
#include "ulib_machine.h"
#include "util_network.h"
#include "util_string.h"
#include "ugen_stk.h"

#ifndef __PLATFORM_WIN32__
#include <unistd.h>
#include <netinet/in.h>
#include <arpa/inet.h>
#include <sys/param.h>   // added 1.3.0.0
#else
#include <direct.h>      // added 1.3.0.0
#define MAXPATHLEN (255) // addec 1.3.0.0
#endif // #ifndef __PLATFORM_WIN32__




// chuck param defaults
#define CHUCK_PARAM_SAMPLE_RATE_DEFAULT            "44100"
#define CHUCK_PARAM_INPUT_CHANNELS_DEFAULT         "2"
#define CHUCK_PARAM_OUTPUT_CHANNELS_DEFAULT        "2"
#define CHUCK_PARAM_VM_ADAPTIVE_DEFAULT            "0"
#define CHUCK_PARAM_VM_HALT_DEFAULT                "0"
#define CHUCK_PARAM_OTF_ENABLE_DEFAULT             "0"
#define CHUCK_PARAM_OTF_PORT_DEFAULT               "8888"
#define CHUCK_PARAM_DUMP_INSTRUCTIONS_DEFAULT      "0"
#define CHUCK_PARAM_DEPRECATE_LEVEL_DEFAULT        "1"
#define CHUCK_PARAM_WORKING_DIRECTORY_DEFAULT      ""
#define CHUCK_PARAM_CHUGIN_ENABLE_DEFAULT          "1"
#define CHUCK_PARAM_HINT_IS_REALTIME_AUDIO_DEFAULT "0"
#ifndef __PLATFORM_WIN32__
#define CHUCK_PARAM_CHUGIN_DIRECTORY_DEFAULT       "/usr/local/lib/chuck"
#else // __PLATFORM_WIN32__
#define CHUCK_PARAM_CHUGIN_DIRECTORY_DEFAULT       "C:\\Program Files\\ChucK\\chugins"
#endif // __PLATFORM_WIN32__
#define CHUCK_PARAM_USER_CHUGINS_DEFAULT        std::list<std::string>()
#define CHUCK_PARAM_USER_CHUGIN_DIRECTORIES_DEFAULT std::list<std::string>()



// chuck statics
const char ChucK::VERSION[] = "1.4.0.0 (numchucks)";
t_CKUINT ChucK::o_numVMs = 0;
t_CKBOOL ChucK::o_isGlobalInit = FALSE;
t_CKBOOL ChucK::enableSystemCall = FALSE;




//-----------------------------------------------------------------------------
// name: version()
// desc: get chuck version
//-----------------------------------------------------------------------------
const char * ChucK::version()
{
    return VERSION;
}




//-----------------------------------------------------------------------------
// name: intSize()
// desc: get chuck int size (in bits)
//-----------------------------------------------------------------------------
t_CKUINT ChucK::intSize()
{
    return machine_intsize();
}




//-----------------------------------------------------------------------------
// name: ChucK()
// desc: constructor
//-----------------------------------------------------------------------------
ChucK::ChucK()
{
    // instantiate the carrier!
    m_carrier = new Chuck_Carrier();
    // set reference back to this
    m_carrier->chuck = this;
    // increment the numChucKs
    o_numVMs++;
    // initialize default params
    initDefaultParams();
    // did user init?
    m_init = FALSE;
    
    // global init, if needed
    if( !o_isGlobalInit ) globalInit();
}




//-----------------------------------------------------------------------------
// name: ~ChucK()
// desc: destructor
//-----------------------------------------------------------------------------
ChucK::~ChucK()
{
    // shutdown
    shutdown();
    // decrement the numChucKs
    o_numVMs--;
    // clean up the carrier
    SAFE_DELETE( m_carrier );
}




// REFACTOR-2017: TODO Ge: Implementation of this?
//-----------------------------------------------------------------------------
// name: ck_param_type
// desc: enum for type of param (int, float, string)
//-----------------------------------------------------------------------------
enum ck_param_type
{
    ck_param_int, ck_param_float, ck_param_string, ck_param_string_list
};




//-----------------------------------------------------------------------------
// name: ck_param_types
// desc: storage for types of param (int, float, string)
//-----------------------------------------------------------------------------
std::map< std::string, ck_param_type> ck_param_types;




//-----------------------------------------------------------------------------
// name: initDefaultParams()
// desc: initialize default params
//-----------------------------------------------------------------------------
void ChucK::initDefaultParams()
{
    m_params[CHUCK_PARAM_SAMPLE_RATE] = CHUCK_PARAM_SAMPLE_RATE_DEFAULT;
    m_params[CHUCK_PARAM_INPUT_CHANNELS] = CHUCK_PARAM_INPUT_CHANNELS_DEFAULT;
    m_params[CHUCK_PARAM_OUTPUT_CHANNELS] = CHUCK_PARAM_OUTPUT_CHANNELS_DEFAULT;
    m_params[CHUCK_PARAM_VM_ADAPTIVE] = CHUCK_PARAM_VM_ADAPTIVE_DEFAULT;
    m_params[CHUCK_PARAM_VM_HALT] = CHUCK_PARAM_VM_HALT_DEFAULT;
    m_params[CHUCK_PARAM_OTF_ENABLE] = CHUCK_PARAM_OTF_ENABLE_DEFAULT;
    m_params[CHUCK_PARAM_OTF_PORT] = CHUCK_PARAM_OTF_PORT_DEFAULT;
    m_params[CHUCK_PARAM_DUMP_INSTRUCTIONS] = CHUCK_PARAM_DUMP_INSTRUCTIONS_DEFAULT;
    m_params[CHUCK_PARAM_DEPRECATE_LEVEL] = CHUCK_PARAM_DEPRECATE_LEVEL_DEFAULT;
    m_params[CHUCK_PARAM_WORKING_DIRECTORY] = CHUCK_PARAM_WORKING_DIRECTORY_DEFAULT;
    m_params[CHUCK_PARAM_CHUGIN_DIRECTORY] = CHUCK_PARAM_CHUGIN_DIRECTORY_DEFAULT;
    m_params[CHUCK_PARAM_CHUGIN_ENABLE] = CHUCK_PARAM_CHUGIN_ENABLE_DEFAULT;
    m_listParams[CHUCK_PARAM_USER_CHUGINS] = CHUCK_PARAM_USER_CHUGINS_DEFAULT;
    m_listParams[CHUCK_PARAM_USER_CHUGIN_DIRECTORIES] = CHUCK_PARAM_USER_CHUGIN_DIRECTORIES_DEFAULT;
    m_params[CHUCK_PARAM_HINT_IS_REALTIME_AUDIO] = CHUCK_PARAM_HINT_IS_REALTIME_AUDIO_DEFAULT;
    
    ck_param_types[CHUCK_PARAM_SAMPLE_RATE]             = ck_param_int;
    ck_param_types[CHUCK_PARAM_INPUT_CHANNELS]          = ck_param_int;
    ck_param_types[CHUCK_PARAM_OUTPUT_CHANNELS]         = ck_param_int;
    ck_param_types[CHUCK_PARAM_VM_ADAPTIVE]             = ck_param_int;
    ck_param_types[CHUCK_PARAM_VM_HALT]                 = ck_param_int;
    ck_param_types[CHUCK_PARAM_OTF_ENABLE]              = ck_param_int;
    ck_param_types[CHUCK_PARAM_OTF_PORT]                = ck_param_int;
    ck_param_types[CHUCK_PARAM_DUMP_INSTRUCTIONS]       = ck_param_int;
    ck_param_types[CHUCK_PARAM_DEPRECATE_LEVEL]         = ck_param_int;
    ck_param_types[CHUCK_PARAM_WORKING_DIRECTORY]       = ck_param_string;
    ck_param_types[CHUCK_PARAM_CHUGIN_DIRECTORY]        = ck_param_string;
    ck_param_types[CHUCK_PARAM_CHUGIN_ENABLE]           = ck_param_int;
    ck_param_types[CHUCK_PARAM_USER_CHUGINS]            = ck_param_string_list;
    ck_param_types[CHUCK_PARAM_USER_CHUGIN_DIRECTORIES] = ck_param_string_list;
    ck_param_types[CHUCK_PARAM_HINT_IS_REALTIME_AUDIO]  = ck_param_int;
}




//-----------------------------------------------------------------------------
// name: setParam()
// desc: set an int param by name
//-----------------------------------------------------------------------------
bool ChucK::setParam( const std::string & name, t_CKINT value )
{
    if( m_params.count( name ) > 0 && ck_param_types[name] == ck_param_int )
    {
        std::ostringstream s;
        s << value;
        m_params[name] = s.str();
        return TRUE;
    }
    else
    {
        return FALSE;
    }
}




//-----------------------------------------------------------------------------
// name: setParamFloat()
// desc: set a float param by name
//-----------------------------------------------------------------------------
bool ChucK::setParamFloat( const std::string & name, t_CKFLOAT value )
{
    if( m_params.count( name ) > 0 && ck_param_types[name] == ck_param_float )
    {
        std::ostringstream s;
        s << value;
        m_params[name] = s.str();
        return TRUE;
    }
    else
    {
        return FALSE;
    }
}




//-----------------------------------------------------------------------------
// name: setParam()
// desc: set a string param by name
//-----------------------------------------------------------------------------
bool ChucK::setParam( const std::string & name, const std::string & value )
{
    if( m_params.count( name ) > 0 && ck_param_types[name] == ck_param_string )
    {
        m_params[name] = value;
        return TRUE;
    }
    else
    {
        return FALSE;
    }
}




//-----------------------------------------------------------------------------
// name: setParam()
// desc: set a string list param by name
//-----------------------------------------------------------------------------
bool ChucK::setParam( const std::string & name, const std::list< std::string > & value )
{
    if( m_listParams.count( name ) > 0 &&
        ck_param_types[name] == ck_param_string_list )
    {
        m_listParams[name] = value;
        return TRUE;
    }
    else
    {
        return FALSE;
    }
}




//-----------------------------------------------------------------------------
// name: getParamInt()
// desc: get an int param
//-----------------------------------------------------------------------------
t_CKINT ChucK::getParamInt( const std::string & key )
{
    t_CKINT result = 0;
    if( m_params.count( key ) > 0 && ck_param_types[key] == ck_param_int )
    {
        istringstream s( m_params[key] );
        s >> result;
    }
    return result;
}




//-----------------------------------------------------------------------------
// name: getParamFloat()
// desc: get a float param
//-----------------------------------------------------------------------------
t_CKFLOAT ChucK::getParamFloat( const std::string & key )
{
    t_CKFLOAT result = 0;
    if( m_params.count( key ) > 0 && ck_param_types[key] == ck_param_float )
    {
        istringstream s( m_params[key] );
        s >> result;
    }
    return result;
}




//-----------------------------------------------------------------------------
// name: getParamString()
// desc: get a string param
//-----------------------------------------------------------------------------
std::string ChucK::getParamString( const std::string & key )
{
    if( m_params.count( key ) > 0 && ck_param_types[key] == ck_param_string )
    {
        return m_params[key];
    }
    else
    {
        return "";
    }
}




//-----------------------------------------------------------------------------
// name: getParamStringList()
// desc: get a string param
//-----------------------------------------------------------------------------
std::list< std::string > ChucK::getParamStringList( const std::string & key )
{
    if( m_listParams.count( key ) > 0 &&
        ck_param_types[key] == ck_param_string_list )
    {
        return m_listParams[key];
    }
    else
    {
        return std::list< std::string >();
    }
}




//-----------------------------------------------------------------------------
// name: init()
// desc: initialize ChucK (using params)
//-----------------------------------------------------------------------------
bool ChucK::init()
{
    // sanity check
    if( m_init == TRUE )
    {
        CK_FPRINTF_STDERR( "[chuck]: VM already initialized...\n" );
        return false;
    }

    // initialize VM
    if( !initVM() ) goto cleanup;
    
    // initialize compiler
    if( !initCompiler() ) goto cleanup;
    
    // initialize chugin system
    if( !initChugins() ) goto cleanup;

    // initialize OTF programming system
    if( !initOTF() ) goto cleanup;
    
    // did user init?
    m_init = TRUE;
    
    return true;
    
cleanup:
    // shutdown, dealloc
    shutdown();
    
    return false;
}




//-----------------------------------------------------------------------------
// name: initVM()
// desc: initialize VM
//-----------------------------------------------------------------------------
bool ChucK::initVM()
{
    // get VM params
    t_CKUINT srate = getParamInt( CHUCK_PARAM_SAMPLE_RATE );
    t_CKUINT outs = getParamInt( CHUCK_PARAM_OUTPUT_CHANNELS );
    t_CKUINT ins = getParamInt( CHUCK_PARAM_INPUT_CHANNELS );
    t_CKUINT adaptiveSize = getParamInt( CHUCK_PARAM_VM_ADAPTIVE );
    t_CKBOOL halt = getParamInt( CHUCK_PARAM_VM_HALT ) != 0;
    
    // instantiate VM
    m_carrier->vm = new Chuck_VM();
    // reference back to carrier
    m_carrier->vm->setCarrier( m_carrier );
    // initialize VM
    if( !m_carrier->vm->initialize( srate, outs, ins, adaptiveSize, halt ) )
    {
        CK_FPRINTF_STDERR( "[chuck]: %s\n", m_carrier->vm->last_error() );
        return false;
    }
    
    return true;
}




//-----------------------------------------------------------------------------
// name: initCompiler()
// desc: initialize compiler
//-----------------------------------------------------------------------------
bool ChucK::initCompiler()
{
    // get compiler params
    t_CKBOOL dump = getParamInt( CHUCK_PARAM_DUMP_INSTRUCTIONS ) != 0;
    t_CKBOOL auto_depend = getParamInt( CHUCK_PARAM_AUTO_DEPEND ) != 0;
    string workingDir = getParamString( CHUCK_PARAM_WORKING_DIRECTORY );
    string chuginDir = getParamString( CHUCK_PARAM_CHUGIN_DIRECTORY );
    t_CKUINT deprecate = getParamInt( CHUCK_PARAM_DEPRECATE_LEVEL );
    
    // list of search pathes (added 1.3.0.0)
    std::list<std::string> dl_search_path = getParamStringList( CHUCK_PARAM_USER_CHUGIN_DIRECTORIES );
    if( chuginDir != std::string("") )
    {
        dl_search_path.push_back( chuginDir );
    }
    // list of individually named chug-ins (added 1.3.0.0)
    std::list<std::string> named_dls = getParamStringList( CHUCK_PARAM_USER_CHUGINS );
    
    // if chugin load is off, then clear the lists (added 1.3.0.0 -- TODO: refactor)
    if( getParamInt( CHUCK_PARAM_CHUGIN_ENABLE ) == 0 )
    {
        // turn off chugin load
        dl_search_path.clear();
        named_dls.clear();
    }
    
    // instantiate compiler
    m_carrier->compiler = new Chuck_Compiler();
    // reference back to carrier
    m_carrier->compiler->setCarrier( m_carrier );
    
    // initialize compiler
    if( !m_carrier->compiler->initialize( dl_search_path, named_dls ) )
    {
        CK_FPRINTF_STDERR( "[chuck]: compiler failed to initialize...\n" );
        return false;
    }
    // set dump flag
    m_carrier->compiler->emitter->dump = dump;
    // set auto depend flag (for type checker) | currently must be FALSE
    m_carrier->compiler->set_auto_depend( auto_depend );
    // set deprecation level
    m_carrier->env->deprecate_level = deprecate;

    // VM + type system integration (needs to be done after compiler)
    if( !m_carrier->vm->initialize_synthesis() )
    {
        CK_FPRINTF_STDERR( "[chuck]: %s\n", m_carrier->vm->last_error() );
        return false;
    }
    
    std::string cwd;
    char cstr_cwd[MAXPATHLEN];
    
    // figure out current working directory (added 1.3.0.0)
    // is this needed for current path to work correctly?!
    if( getcwd(cstr_cwd, MAXPATHLEN) == NULL )
    {
        // uh...
        EM_log( CK_LOG_SEVERE, "error: unable to determine current working directory!" );
    }
    else
    {
        cwd = std::string(cstr_cwd);
        cwd = normalize_directory_separator(cwd) + "/";
    }

    return true;
}




//-----------------------------------------------------------------------------
// name: initChugin()
// desc: initialize chugin system
//-----------------------------------------------------------------------------
bool ChucK::initChugins()
{
    Chuck_VM_Code * code = NULL;
    Chuck_VM_Shred * shred = NULL;
    
    // whether or not chug should be enabled (added 1.3.0.0)
    if( getParamInt( CHUCK_PARAM_CHUGIN_ENABLE ) != 0 )
    {
        // log
        EM_log( CK_LOG_SEVERE, "pre-loading ChucK libs..." );
        EM_pushlog();
        
        // iterate over list of ck files that the compiler found
        for( std::list<std::string>::iterator j =
            compiler()->m_cklibs_to_preload.begin();
            j != compiler()->m_cklibs_to_preload.end(); j++)
        {
            // the filename
            std::string filename = *j;
            
            // log
            EM_log( CK_LOG_SEVERE, "preloading '%s'...", filename.c_str() );
            // push indent
            EM_pushlog();
            
            // SPENCERTODO: what to do for full path
            std::string full_path = filename;
            
            // parse, type-check, and emit
            if( compiler()->go( filename, NULL, NULL, full_path ) )
            {
                // TODO: how to compilation handle?
                //return 1;
                
                // get the code
                code = compiler()->output();
                // name it - TODO?
                // code->name += string(argv[i]);
                
                // spork it
                shred = vm()->spork( code, NULL, TRUE );
            }
            
            // pop indent
            EM_poplog();
        }
        
        // clear the list of chuck files to preload
        compiler()->m_cklibs_to_preload.clear();

        // pop log
        EM_poplog();
        
        return true;
    }
    else
    {
        // log
        EM_log( CK_LOG_SYSTEM, "chugin system: OFF" );
    }

    // load user namespace
    m_carrier->env->load_user_namespace();

    return true;
}




//-----------------------------------------------------------------------------
// name: initOTF()
// desc: init OTF programming system
//-----------------------------------------------------------------------------
bool ChucK::initOTF()
{
    // server
    if( getParamInt( CHUCK_PARAM_OTF_ENABLE ) != 0 )
    {
        m_carrier->otf_port = getParamInt( CHUCK_PARAM_OTF_PORT );
        // log
        EM_log( CK_LOG_SYSTEM, "starting listener on port: %d...",
               m_carrier->otf_port );
        
        // start tcp server
        m_carrier->otf_socket = ck_tcp_create( 1 );
        if( !m_carrier->otf_socket ||
            !ck_bind( m_carrier->otf_socket, m_carrier->otf_port ) ||
            !ck_listen( m_carrier->otf_socket, 10 ) )
        {
            CK_FPRINTF_STDERR( "[chuck]: cannot bind to tcp port %li...\n", m_carrier->otf_port );
            ck_close( m_carrier->otf_socket );
            m_carrier->otf_socket = NULL;
        }
        else
        {
#if !defined(__PLATFORM_WIN32__) || defined(__WINDOWS_PTHREAD__)
            pthread_create( &m_carrier->otf_thread, NULL, otf_cb, m_carrier );
#else
            m_carrier->otf_thread = CreateThread( NULL, 0,
                                                  (LPTHREAD_START_ROUTINE)otf_cb,
                                                  m_carrier, 0, 0 );
#endif
        }
    }
    else
    {
        // log
        EM_log( CK_LOG_SYSTEM, "OTF server/listener: OFF" );
    }
    
    return true;
}




//-----------------------------------------------------------------------------
// name: shutdown()
// desc: shutdown ChucK instance
//-----------------------------------------------------------------------------
bool ChucK::shutdown()
{
    // stop VM
    if( m_carrier != NULL && m_carrier->vm != NULL  )
    {
        m_carrier->vm->stop();

        // wait for it to stop...
        while( m_carrier->vm->running() )
        {
            usleep(1000);
        }
    }

    // free vm, compiler, friends
    // first, otf
    // REFACTOR-2017 TODO: le_cb?
    
    // STK-specific
    stk_detach( m_carrier );
    
    // cancel otf thread
#if !defined(__PLATFORM_WIN32__) || defined(__WINDOWS_PTHREAD__)
    if( m_carrier->otf_thread ) pthread_cancel( m_carrier->otf_thread );
#else
    if( m_carrier->otf_thread ) CloseHandle( m_carrier->otf_thread );
#endif
    // close otf socket
    if( m_carrier->otf_socket ) ck_close( m_carrier->otf_socket );
    
    // reset
    m_carrier->otf_socket = NULL;
    m_carrier->otf_port = 0;
    m_carrier->otf_thread = 0;
    
    // TODO: a different way to unlock?
    // unlock all objects to delete chout, cherr
    Chuck_VM_Object::unlock_all();
    SAFE_RELEASE( m_carrier->chout );
    SAFE_RELEASE( m_carrier->cherr );
    // relock
    Chuck_VM_Object::lock_all();
    // clean up vm, compiler
    SAFE_DELETE( m_carrier->vm );
    SAFE_DELETE( m_carrier->compiler );
    m_carrier->env = NULL;
    
    // flag
    m_init = FALSE;

    // done
    return true;
}




//-----------------------------------------------------------------------------
// name: compileFile()
// desc: compile a file (can be called anytime)
//-----------------------------------------------------------------------------
bool ChucK::compileFile( const std::string & path, const std::string & argsTogether, int count )
{
    // sanity check
    if( !m_carrier->compiler )
    {
        // error
        CK_FPRINTF_STDERR( "[chuck]: compileFile() invoked before initialization ...\n" );
        return false;
    }
    
    string filename;
    vector<string> args;
    Chuck_VM_Code * code = NULL;
    Chuck_VM_Shred * shred = NULL;
    
    // log
    EM_log( CK_LOG_FINE, "compiling '%s'...", filename.c_str() );
    // push indent
    EM_pushlog();
    
    // append
    string theThing = path + ":" + argsTogether;
    
    // parse out command line arguments
    if( !extract_args( theThing, filename, args ) )
    {
        // error
        CK_FPRINTF_STDERR( "[chuck]: malformed filename with argument list...\n" );
        CK_FPRINTF_STDERR( "    -->  '%s'", theThing.c_str() );
        return false;
    }
    
    // construct full path to be associated with the file so me.sourceDir() works
    // (added 1.3.0.0)
    std::string full_path = get_full_path(filename);
    
    // parse, type-check, and emit (full_path added 1.3.0.0)
    if( !m_carrier->compiler->go( filename, NULL, NULL, full_path ) )
        return false;
    
    // get the code
    code = m_carrier->compiler->output();
    // name it
    code->name += path;
    
    // log
    EM_log( CK_LOG_FINE, "sporking %d %s...", count,
           count == 1 ? "instance" : "instances" );
    
    // spork it
    while( count-- )
    {
        // spork (for now, spork_immediate arg is always false)
        shred = m_carrier->vm->spork( code, NULL, FALSE );
        // add args
        shred->args = args;
    }
    
    // pop indent
    EM_poplog();
    
    // reset the parser
    reset_parse();
    
    return true;
}




//-----------------------------------------------------------------------------
// name: compileCode()
// desc: compile code directly
//-----------------------------------------------------------------------------
bool ChucK::compileCode( const std::string & code, const std::string & argsTogether, int count)
{
    // sanity check
    if( !m_carrier->compiler )
    {
        // error
        CK_FPRINTF_STDERR( "[chuck]: compileCode() invoked before initialization ...\n" );
        return false;
    }
    
    vector<string> args;
    Chuck_VM_Code * vm_code = NULL;
    Chuck_VM_Shred * shred = NULL;
    
    // log
    EM_log( CK_LOG_FINE, "compiling string..." );
    // push indent
    EM_pushlog();
    
    // falsify filename / path for various logs
    string theThing = "compiled.code:" + argsTogether;
    string fakefakeFilename = "<result file name goes here>";
    
    // parse out command line arguments
    if( !extract_args( theThing, fakefakeFilename, args ) )
    {
        // error
        CK_FPRINTF_STDERR( "[chuck]: malformed filename with argument list...\n" );
        CK_FPRINTF_STDERR( "    -->  '%s'", theThing.c_str() );
        return false;
    }
    
    // PARAM
    std::string workingDir = getParamString( CHUCK_PARAM_WORKING_DIRECTORY );
    
    // construct full path to be associated with the file so me.sourceDir() works
    std::string full_path = workingDir + "/compiled.code";
    
    // parse, type-check, and emit (full_path added 1.3.0.0)
    if( !m_carrier->compiler->go( "<compiled.code>", NULL, code.c_str(), full_path ) )
        return false;
    
    // get the code
    vm_code = m_carrier->compiler->output();
    // name it (no path to append)
    vm_code->name += "compiled.code";
    
    // log
    EM_log( CK_LOG_FINE, "sporking %d %s...", count,
            count == 1 ? "instance" : "instances" );
    
    // spork it
    while( count-- )
    {
        // spork (for now, spork_immediate arg is always false)
        shred = m_carrier->vm->spork( vm_code, NULL, FALSE );
        // add args
        shred->args = args;
    }
    
    // pop indent
    EM_poplog();

    // reset the parser
    reset_parse();

    return true;
}




//-----------------------------------------------------------------------------
// name: start()
// desc: start chuck instance
//-----------------------------------------------------------------------------
bool ChucK::start()
{
    // sanity check
    if( m_carrier->vm == NULL )
    {
        CK_FPRINTF_STDERR( "[chuck]: cannot start, VM not initialized...\n" );
        return false;
    }
    
    // start the VM!
    if( !m_carrier->vm->running() ) m_carrier->vm->start();

    // return state
    return m_carrier->vm->running();
}




//-----------------------------------------------------------------------------
// name: run()
// desc: run engine (call from host callback)
//-----------------------------------------------------------------------------
void ChucK::run( SAMPLE * input, SAMPLE * output, int numFrames )
{
    // make sure we started...
    if( !m_carrier->vm->running() ) this->start();
    
    // call the callback
    m_carrier->vm->run( numFrames, input, output );
}




//-----------------------------------------------------------------------------
// name: setGlobalInt()
// desc: send a message to set the value of a global int
//-----------------------------------------------------------------------------
t_CKBOOL ChucK::setGlobalInt( const char * name, t_CKINT val )
{
    if( !m_carrier->vm->running() ) return FALSE;
    return m_carrier->vm->set_global_int( std::string( name ), val );
}




//-----------------------------------------------------------------------------
// name: getGlobalInt()
// desc: send a message to get the value of a global int via callback
//-----------------------------------------------------------------------------
t_CKBOOL ChucK::getGlobalInt( const char * name, void (* callback)(t_CKINT) )
{
    if( !m_carrier->vm->running() ) return FALSE;
    return m_carrier->vm->get_global_int( std::string( name ), callback );
}




//-----------------------------------------------------------------------------
// name: setGlobalFloat()
// desc: send a message to set the value of a global float
//-----------------------------------------------------------------------------
t_CKBOOL ChucK::setGlobalFloat( const char * name, t_CKFLOAT val )
{
    if( !m_carrier->vm->running() ) return FALSE;
    return m_carrier->vm->set_global_float( std::string( name ), val );
}




//-----------------------------------------------------------------------------
// name: getGlobalFloat()
// desc: send a message to get the value of a global float via callback
//-----------------------------------------------------------------------------
t_CKBOOL ChucK::getGlobalFloat( const char * name, void (* callback)(t_CKFLOAT) )
{
    if( !m_carrier->vm->running() ) return FALSE;
    return m_carrier->vm->get_global_float( std::string( name ), callback );
}




//-----------------------------------------------------------------------------
<<<<<<< HEAD
// name: setExternalString()
// desc: send a message to set the value of an external string
//-----------------------------------------------------------------------------
t_CKBOOL ChucK::setExternalString( const char * name, const char * val )
{
    if( !m_carrier->vm->running() ) return FALSE;
    return m_carrier->vm->set_external_string( std::string( name ),
        std::string( val ) );
}




//-----------------------------------------------------------------------------
// name: getExternalString()
// desc: send a message to get the value of an external string via callback
//-----------------------------------------------------------------------------
t_CKBOOL ChucK::getExternalString( const char * name,
    void (* callback)( const char * ) )
{
    if( !m_carrier->vm->running() ) return FALSE;
    return m_carrier->vm->get_external_string( std::string( name ), callback );
}




//-----------------------------------------------------------------------------
// name: signalExternalEvent()
// desc: send a message to signal an external event
=======
// name: signalGlobalEvent()
// desc: send a message to signal a global event
>>>>>>> b1a739f9
//-----------------------------------------------------------------------------
t_CKBOOL ChucK::signalGlobalEvent( const char * name )
{
    if( !m_carrier->vm->running() ) return FALSE;
    return m_carrier->vm->signal_global_event( std::string( name ) );
}




//-----------------------------------------------------------------------------
// name: broadcastGlobalEvent()
// desc: send a message to broadcast a global event
//-----------------------------------------------------------------------------
t_CKBOOL ChucK::broadcastGlobalEvent( const char * name )
{
    if( !m_carrier->vm->running() ) return FALSE;
    return m_carrier->vm->broadcast_global_event( std::string( name ) );
}




//-----------------------------------------------------------------------------
// name: listenForExternalEvent()
// desc: send a message to broadcast an external event
//-----------------------------------------------------------------------------
t_CKBOOL ChucK::listenForExternalEvent( const char * name, void (* callback)(void),
    t_CKBOOL listen_forever )
{
    if( !m_carrier->vm->running() ) return FALSE;
    return m_carrier->vm->listen_for_external_event( std::string( name ),
        callback, listen_forever );
}




//-----------------------------------------------------------------------------
// name: stopListeningForExternalEvent()
// desc: send a message to broadcast an external event
//-----------------------------------------------------------------------------
t_CKBOOL ChucK::stopListeningForExternalEvent( const char * name,
    void (* callback)(void) )
{
    if( !m_carrier->vm->running() ) return FALSE;
    return m_carrier->vm->stop_listening_for_external_event(
        std::string( name ), callback );
}




//-----------------------------------------------------------------------------
// name: getExternalUGenSamples()
// desc: directly get ugen samples (call only from audio thread!!!)
//-----------------------------------------------------------------------------
t_CKBOOL ChucK::getExternalUGenSamples( const char * name,
    SAMPLE * buffer, int numSamples )
{
    if( !m_carrier->vm->running() ) return FALSE;
    return m_carrier->vm->get_external_ugen_samples(
        std::string( name ), buffer, numSamples );
}



//-----------------------------------------------------------------------------
// name: setExternalIntArray()
// desc: send a message to set an external int array
//-----------------------------------------------------------------------------
t_CKBOOL ChucK::setExternalIntArray( const char * name,
    t_CKINT arrayValues[], t_CKUINT numValues )
{
    if( !m_carrier->vm->running() ) return FALSE;
    return m_carrier->vm->set_external_int_array( std::string( name ),
        arrayValues, numValues );
}




//-----------------------------------------------------------------------------
// name: getExternalIntArray()
// desc: send a message to get an external int array with a callback
//-----------------------------------------------------------------------------
t_CKBOOL ChucK::getExternalIntArray( const char * name,
    void (* callback)(t_CKINT[], t_CKUINT))
{
    if( !m_carrier->vm->running() ) return FALSE;
    return m_carrier->vm->get_external_int_array(
        std::string( name ), callback );
}




//-----------------------------------------------------------------------------
// name: setExternalIntArrayValue()
// desc: send a message to set an external int array value by index
//-----------------------------------------------------------------------------
t_CKBOOL ChucK::setExternalIntArrayValue( const char * name, t_CKUINT index, t_CKINT value )
{
    if( !m_carrier->vm->running() ) return FALSE;
    return m_carrier->vm->set_external_int_array_value(
        std::string( name ), index, value );
}




//-----------------------------------------------------------------------------
// name: getExternalIntArrayValue()
// desc: send a message to get an external int array value by index
//-----------------------------------------------------------------------------
t_CKBOOL ChucK::getExternalIntArrayValue( const char * name, t_CKUINT index, void (* callback)(t_CKINT) )
{
    if( !m_carrier->vm->running() ) return FALSE;
    return m_carrier->vm->get_external_int_array_value(
        std::string( name ), index, callback );
}




//-----------------------------------------------------------------------------
// name: setExternalAssociativeIntArrayValue()
// desc: send a message to set an external int array value by string key
//-----------------------------------------------------------------------------
t_CKBOOL ChucK::setExternalAssociativeIntArrayValue( const char * name, char * key, t_CKINT value )
{
    if( !m_carrier->vm->running() ) return FALSE;
    return m_carrier->vm->set_external_associative_int_array_value(
        std::string( name ), std::string( key ), value );
}




//-----------------------------------------------------------------------------
// name: getExternalAssociativeIntArrayValue()
// desc: send a message to get an external int array value by string key
//-----------------------------------------------------------------------------
t_CKBOOL ChucK::getExternalAssociativeIntArrayValue( const char * name, char * key, void (* callback)(t_CKINT) )
{
    if( !m_carrier->vm->running() ) return FALSE;
    return m_carrier->vm->get_external_associative_int_array_value(
        std::string( name ), std::string( key ), callback );
}




//-----------------------------------------------------------------------------
// name: setExternalFloatArray()
// desc: send a message to set an external float array
//-----------------------------------------------------------------------------
t_CKBOOL ChucK::setExternalFloatArray( const char * name,
    t_CKFLOAT arrayValues[], t_CKUINT numValues )
{
    if( !m_carrier->vm->running() ) return FALSE;
    return m_carrier->vm->set_external_float_array( std::string( name ),
        arrayValues, numValues );
}




//-----------------------------------------------------------------------------
// name: getExternalFloatArray()
// desc: send a message to get an external float array with a callback
//-----------------------------------------------------------------------------
t_CKBOOL ChucK::getExternalFloatArray( const char * name,
    void (* callback)(t_CKFLOAT[], t_CKUINT))
{
    if( !m_carrier->vm->running() ) return FALSE;
    return m_carrier->vm->get_external_float_array(
        std::string( name ), callback );
}




//-----------------------------------------------------------------------------
// name: setExternalFloatArrayValue()
// desc: send a message to set an external float array value by index
//-----------------------------------------------------------------------------
t_CKBOOL ChucK::setExternalFloatArrayValue( const char * name, t_CKUINT index, t_CKFLOAT value )
{
    if( !m_carrier->vm->running() ) return FALSE;
    return m_carrier->vm->set_external_float_array_value(
        std::string( name ), index, value );
}




//-----------------------------------------------------------------------------
// name: getExternalFloatArrayValue()
// desc: send a message to get an external float array value by index
//-----------------------------------------------------------------------------
t_CKBOOL ChucK::getExternalFloatArrayValue( const char * name, t_CKUINT index, void (* callback)(t_CKFLOAT) )
{
    if( !m_carrier->vm->running() ) return FALSE;
    return m_carrier->vm->get_external_float_array_value(
        std::string( name ), index, callback );
}




//-----------------------------------------------------------------------------
// name: setExternalAssociativeFloatArrayValue()
// desc: send a message to set an external float array value by string key
//-----------------------------------------------------------------------------
t_CKBOOL ChucK::setExternalAssociativeFloatArrayValue( const char * name, char * key, t_CKFLOAT value )
{
    if( !m_carrier->vm->running() ) return FALSE;
    return m_carrier->vm->set_external_associative_float_array_value(
        std::string( name ), std::string( key ), value );
}




//-----------------------------------------------------------------------------
// name: getExternalAssociativeFloatArrayValue()
// desc: send a message to get an external float array value by string key
//-----------------------------------------------------------------------------
t_CKBOOL ChucK::getExternalAssociativeFloatArrayValue( const char * name, char * key, void (* callback)(t_CKFLOAT) )
{
    if( !m_carrier->vm->running() ) return FALSE;
    return m_carrier->vm->get_external_associative_float_array_value(
        std::string( name ), std::string( key ), callback );
}




//-----------------------------------------------------------------------------
// name: setChoutCallback()
// desc: provide a callback where Chout print statements are routed
//-----------------------------------------------------------------------------
t_CKBOOL ChucK::setChoutCallback( void (* callback)(const char *) )
{
    if( !m_init || m_carrier->chout == NULL ) return FALSE;
    m_carrier->chout->set_output_callback( callback );
    return TRUE;
}




//-----------------------------------------------------------------------------
// name: setCherrCallback()
// desc: provide a callback where Cherr print statements are routed
//-----------------------------------------------------------------------------
t_CKBOOL ChucK::setCherrCallback( void (* callback)(const char *) )
{
    if( !m_init || m_carrier->cherr == NULL ) return FALSE;
    m_carrier->cherr->set_output_callback( callback );
    return TRUE;
}




//-----------------------------------------------------------------------------
// name: setStdoutCallback()
// desc: provide a callback where stdout print statements are routed
//-----------------------------------------------------------------------------
t_CKBOOL ChucK::setStdoutCallback( void (* callback)(const char *) )
{
    ck_set_stdout_callback( callback );
    return TRUE;
}




//-----------------------------------------------------------------------------
// name: setStderrCallback()
// desc: provide a callback where <<< >>> and stdout print statements are routed
//-----------------------------------------------------------------------------
t_CKBOOL ChucK::setStderrCallback( void (* callback)(const char *) )
{
    ck_set_stderr_callback( callback );
    return TRUE;
}




//-----------------------------------------------------------------------------
// name: globalInit()
// desc: init all things once (for all ChucK instances)
//-----------------------------------------------------------------------------
t_CKBOOL ChucK::globalInit()
{
    // sanity check
    if( o_isGlobalInit ) return FALSE;
    
    // nothing to do, for now
    
    // set flag
    o_isGlobalInit = TRUE;
    
    // done
    return TRUE;
}




//-----------------------------------------------------------------------------
// name: globalCleanup()
// desc: clean up all things
//-----------------------------------------------------------------------------
void ChucK::globalCleanup()
{
    // sanity check
    if( !o_isGlobalInit ) return;
    // set flag
    o_isGlobalInit = FALSE;
    
    // log
    EM_log( CK_LOG_INFO, "detaching all resources..." );
    // push
    EM_pushlog();
    
    //#ifndef __DISABLE_MIDI__
    // close midi file handles
    // midirw_detach();
    //#endif // __DISABLE_MIDI__
    
    #ifndef __ALTER_HID__
    // shutdown HID
    HidInManager::cleanup();
    #endif // __ALTER_HID__
    
    // shutdown serial
    Chuck_IO_Serial::shutdown();

    #ifndef __DISABLE_KBHIT__
    // shutdown kb loop
    // KBHitManager::shutdown();
    #endif // __DISABLE_KBHIT__

    // pop
    EM_poplog();
    
    // REFACTOR-2017 TODO Ge:
    // stop le_cb, ...?
}




//-----------------------------------------------------------------------------
// set log level -- this should eventually be per-VM?
//-----------------------------------------------------------------------------
void ChucK::setLogLevel( t_CKINT level )
{
    EM_setlog( level );
}




//-----------------------------------------------------------------------------
// get log level -- also per-VM?
//-----------------------------------------------------------------------------
t_CKINT ChucK::getLogLevel()
{
    return g_loglevel;
}




//-----------------------------------------------------------------------------
// name: poop()
// desc: --poop
//-----------------------------------------------------------------------------
void ChucK::poop()
{
    ::uh();
}<|MERGE_RESOLUTION|>--- conflicted
+++ resolved
@@ -948,14 +948,13 @@
 
 
 //-----------------------------------------------------------------------------
-<<<<<<< HEAD
-// name: setExternalString()
-// desc: send a message to set the value of an external string
-//-----------------------------------------------------------------------------
-t_CKBOOL ChucK::setExternalString( const char * name, const char * val )
-{
-    if( !m_carrier->vm->running() ) return FALSE;
-    return m_carrier->vm->set_external_string( std::string( name ),
+// name: setGlobalString()
+// desc: send a message to set the value of a global string
+//-----------------------------------------------------------------------------
+t_CKBOOL ChucK::setGlobalString( const char * name, const char * val )
+{
+    if( !m_carrier->vm->running() ) return FALSE;
+    return m_carrier->vm->set_global_string( std::string( name ),
         std::string( val ) );
 }
 
@@ -963,26 +962,22 @@
 
 
 //-----------------------------------------------------------------------------
-// name: getExternalString()
-// desc: send a message to get the value of an external string via callback
-//-----------------------------------------------------------------------------
-t_CKBOOL ChucK::getExternalString( const char * name,
+// name: getGlobalString()
+// desc: send a message to get the value of a global string via callback
+//-----------------------------------------------------------------------------
+t_CKBOOL ChucK::getGlobalString( const char * name,
     void (* callback)( const char * ) )
 {
     if( !m_carrier->vm->running() ) return FALSE;
-    return m_carrier->vm->get_external_string( std::string( name ), callback );
-}
-
-
-
-
-//-----------------------------------------------------------------------------
-// name: signalExternalEvent()
-// desc: send a message to signal an external event
-=======
+    return m_carrier->vm->get_global_string( std::string( name ), callback );
+}
+
+
+
+
+//-----------------------------------------------------------------------------
 // name: signalGlobalEvent()
 // desc: send a message to signal a global event
->>>>>>> b1a739f9
 //-----------------------------------------------------------------------------
 t_CKBOOL ChucK::signalGlobalEvent( const char * name )
 {
@@ -1007,14 +1002,14 @@
 
 
 //-----------------------------------------------------------------------------
-// name: listenForExternalEvent()
-// desc: send a message to broadcast an external event
-//-----------------------------------------------------------------------------
-t_CKBOOL ChucK::listenForExternalEvent( const char * name, void (* callback)(void),
+// name: listenForGlobalEvent()
+// desc: send a message to broadcast a global event
+//-----------------------------------------------------------------------------
+t_CKBOOL ChucK::listenForGlobalEvent( const char * name, void (* callback)(void),
     t_CKBOOL listen_forever )
 {
     if( !m_carrier->vm->running() ) return FALSE;
-    return m_carrier->vm->listen_for_external_event( std::string( name ),
+    return m_carrier->vm->listen_for_global_event( std::string( name ),
         callback, listen_forever );
 }
 
@@ -1022,14 +1017,14 @@
 
 
 //-----------------------------------------------------------------------------
-// name: stopListeningForExternalEvent()
-// desc: send a message to broadcast an external event
-//-----------------------------------------------------------------------------
-t_CKBOOL ChucK::stopListeningForExternalEvent( const char * name,
+// name: stopListeningForGlobalEvent()
+// desc: send a message to broadcast a global event
+//-----------------------------------------------------------------------------
+t_CKBOOL ChucK::stopListeningForGlobalEvent( const char * name,
     void (* callback)(void) )
 {
     if( !m_carrier->vm->running() ) return FALSE;
-    return m_carrier->vm->stop_listening_for_external_event(
+    return m_carrier->vm->stop_listening_for_global_event(
         std::string( name ), callback );
 }
 
@@ -1037,28 +1032,28 @@
 
 
 //-----------------------------------------------------------------------------
-// name: getExternalUGenSamples()
+// name: getGlobalUGenSamples()
 // desc: directly get ugen samples (call only from audio thread!!!)
 //-----------------------------------------------------------------------------
-t_CKBOOL ChucK::getExternalUGenSamples( const char * name,
+t_CKBOOL ChucK::getGlobalUGenSamples( const char * name,
     SAMPLE * buffer, int numSamples )
 {
     if( !m_carrier->vm->running() ) return FALSE;
-    return m_carrier->vm->get_external_ugen_samples(
+    return m_carrier->vm->get_global_ugen_samples(
         std::string( name ), buffer, numSamples );
 }
 
 
 
 //-----------------------------------------------------------------------------
-// name: setExternalIntArray()
-// desc: send a message to set an external int array
-//-----------------------------------------------------------------------------
-t_CKBOOL ChucK::setExternalIntArray( const char * name,
+// name: setGlobalIntArray()
+// desc: send a message to set a global int array
+//-----------------------------------------------------------------------------
+t_CKBOOL ChucK::setGlobalIntArray( const char * name,
     t_CKINT arrayValues[], t_CKUINT numValues )
 {
     if( !m_carrier->vm->running() ) return FALSE;
-    return m_carrier->vm->set_external_int_array( std::string( name ),
+    return m_carrier->vm->set_global_int_array( std::string( name ),
         arrayValues, numValues );
 }
 
@@ -1066,14 +1061,14 @@
 
 
 //-----------------------------------------------------------------------------
-// name: getExternalIntArray()
-// desc: send a message to get an external int array with a callback
-//-----------------------------------------------------------------------------
-t_CKBOOL ChucK::getExternalIntArray( const char * name,
+// name: getGlobalIntArray()
+// desc: send a message to get a global int array with a callback
+//-----------------------------------------------------------------------------
+t_CKBOOL ChucK::getGlobalIntArray( const char * name,
     void (* callback)(t_CKINT[], t_CKUINT))
 {
     if( !m_carrier->vm->running() ) return FALSE;
-    return m_carrier->vm->get_external_int_array(
+    return m_carrier->vm->get_global_int_array(
         std::string( name ), callback );
 }
 
@@ -1081,13 +1076,13 @@
 
 
 //-----------------------------------------------------------------------------
-// name: setExternalIntArrayValue()
-// desc: send a message to set an external int array value by index
-//-----------------------------------------------------------------------------
-t_CKBOOL ChucK::setExternalIntArrayValue( const char * name, t_CKUINT index, t_CKINT value )
-{
-    if( !m_carrier->vm->running() ) return FALSE;
-    return m_carrier->vm->set_external_int_array_value(
+// name: setGlobalIntArrayValue()
+// desc: send a message to set a global int array value by index
+//-----------------------------------------------------------------------------
+t_CKBOOL ChucK::setGlobalIntArrayValue( const char * name, t_CKUINT index, t_CKINT value )
+{
+    if( !m_carrier->vm->running() ) return FALSE;
+    return m_carrier->vm->set_global_int_array_value(
         std::string( name ), index, value );
 }
 
@@ -1095,13 +1090,13 @@
 
 
 //-----------------------------------------------------------------------------
-// name: getExternalIntArrayValue()
-// desc: send a message to get an external int array value by index
-//-----------------------------------------------------------------------------
-t_CKBOOL ChucK::getExternalIntArrayValue( const char * name, t_CKUINT index, void (* callback)(t_CKINT) )
-{
-    if( !m_carrier->vm->running() ) return FALSE;
-    return m_carrier->vm->get_external_int_array_value(
+// name: getGlobalIntArrayValue()
+// desc: send a message to get a global int array value by index
+//-----------------------------------------------------------------------------
+t_CKBOOL ChucK::getGlobalIntArrayValue( const char * name, t_CKUINT index, void (* callback)(t_CKINT) )
+{
+    if( !m_carrier->vm->running() ) return FALSE;
+    return m_carrier->vm->get_global_int_array_value(
         std::string( name ), index, callback );
 }
 
@@ -1109,13 +1104,13 @@
 
 
 //-----------------------------------------------------------------------------
-// name: setExternalAssociativeIntArrayValue()
-// desc: send a message to set an external int array value by string key
-//-----------------------------------------------------------------------------
-t_CKBOOL ChucK::setExternalAssociativeIntArrayValue( const char * name, char * key, t_CKINT value )
-{
-    if( !m_carrier->vm->running() ) return FALSE;
-    return m_carrier->vm->set_external_associative_int_array_value(
+// name: setGlobalAssociativeIntArrayValue()
+// desc: send a message to set a global int array value by string key
+//-----------------------------------------------------------------------------
+t_CKBOOL ChucK::setGlobalAssociativeIntArrayValue( const char * name, char * key, t_CKINT value )
+{
+    if( !m_carrier->vm->running() ) return FALSE;
+    return m_carrier->vm->set_global_associative_int_array_value(
         std::string( name ), std::string( key ), value );
 }
 
@@ -1123,13 +1118,13 @@
 
 
 //-----------------------------------------------------------------------------
-// name: getExternalAssociativeIntArrayValue()
-// desc: send a message to get an external int array value by string key
-//-----------------------------------------------------------------------------
-t_CKBOOL ChucK::getExternalAssociativeIntArrayValue( const char * name, char * key, void (* callback)(t_CKINT) )
-{
-    if( !m_carrier->vm->running() ) return FALSE;
-    return m_carrier->vm->get_external_associative_int_array_value(
+// name: getGlobalAssociativeIntArrayValue()
+// desc: send a message to get a global int array value by string key
+//-----------------------------------------------------------------------------
+t_CKBOOL ChucK::getGlobalAssociativeIntArrayValue( const char * name, char * key, void (* callback)(t_CKINT) )
+{
+    if( !m_carrier->vm->running() ) return FALSE;
+    return m_carrier->vm->get_global_associative_int_array_value(
         std::string( name ), std::string( key ), callback );
 }
 
@@ -1137,14 +1132,14 @@
 
 
 //-----------------------------------------------------------------------------
-// name: setExternalFloatArray()
-// desc: send a message to set an external float array
-//-----------------------------------------------------------------------------
-t_CKBOOL ChucK::setExternalFloatArray( const char * name,
+// name: setGlobalFloatArray()
+// desc: send a message to set a global float array
+//-----------------------------------------------------------------------------
+t_CKBOOL ChucK::setGlobalFloatArray( const char * name,
     t_CKFLOAT arrayValues[], t_CKUINT numValues )
 {
     if( !m_carrier->vm->running() ) return FALSE;
-    return m_carrier->vm->set_external_float_array( std::string( name ),
+    return m_carrier->vm->set_global_float_array( std::string( name ),
         arrayValues, numValues );
 }
 
@@ -1152,14 +1147,14 @@
 
 
 //-----------------------------------------------------------------------------
-// name: getExternalFloatArray()
-// desc: send a message to get an external float array with a callback
-//-----------------------------------------------------------------------------
-t_CKBOOL ChucK::getExternalFloatArray( const char * name,
+// name: getGlobalFloatArray()
+// desc: send a message to get a global float array with a callback
+//-----------------------------------------------------------------------------
+t_CKBOOL ChucK::getGlobalFloatArray( const char * name,
     void (* callback)(t_CKFLOAT[], t_CKUINT))
 {
     if( !m_carrier->vm->running() ) return FALSE;
-    return m_carrier->vm->get_external_float_array(
+    return m_carrier->vm->get_global_float_array(
         std::string( name ), callback );
 }
 
@@ -1167,13 +1162,13 @@
 
 
 //-----------------------------------------------------------------------------
-// name: setExternalFloatArrayValue()
-// desc: send a message to set an external float array value by index
-//-----------------------------------------------------------------------------
-t_CKBOOL ChucK::setExternalFloatArrayValue( const char * name, t_CKUINT index, t_CKFLOAT value )
-{
-    if( !m_carrier->vm->running() ) return FALSE;
-    return m_carrier->vm->set_external_float_array_value(
+// name: setGlobalFloatArrayValue()
+// desc: send a message to set a global float array value by index
+//-----------------------------------------------------------------------------
+t_CKBOOL ChucK::setGlobalFloatArrayValue( const char * name, t_CKUINT index, t_CKFLOAT value )
+{
+    if( !m_carrier->vm->running() ) return FALSE;
+    return m_carrier->vm->set_global_float_array_value(
         std::string( name ), index, value );
 }
 
@@ -1181,13 +1176,13 @@
 
 
 //-----------------------------------------------------------------------------
-// name: getExternalFloatArrayValue()
-// desc: send a message to get an external float array value by index
-//-----------------------------------------------------------------------------
-t_CKBOOL ChucK::getExternalFloatArrayValue( const char * name, t_CKUINT index, void (* callback)(t_CKFLOAT) )
-{
-    if( !m_carrier->vm->running() ) return FALSE;
-    return m_carrier->vm->get_external_float_array_value(
+// name: getGlobalFloatArrayValue()
+// desc: send a message to get a global float array value by index
+//-----------------------------------------------------------------------------
+t_CKBOOL ChucK::getGlobalFloatArrayValue( const char * name, t_CKUINT index, void (* callback)(t_CKFLOAT) )
+{
+    if( !m_carrier->vm->running() ) return FALSE;
+    return m_carrier->vm->get_global_float_array_value(
         std::string( name ), index, callback );
 }
 
@@ -1195,13 +1190,13 @@
 
 
 //-----------------------------------------------------------------------------
-// name: setExternalAssociativeFloatArrayValue()
-// desc: send a message to set an external float array value by string key
-//-----------------------------------------------------------------------------
-t_CKBOOL ChucK::setExternalAssociativeFloatArrayValue( const char * name, char * key, t_CKFLOAT value )
-{
-    if( !m_carrier->vm->running() ) return FALSE;
-    return m_carrier->vm->set_external_associative_float_array_value(
+// name: setGlobalAssociativeFloatArrayValue()
+// desc: send a message to set a global float array value by string key
+//-----------------------------------------------------------------------------
+t_CKBOOL ChucK::setGlobalAssociativeFloatArrayValue( const char * name, char * key, t_CKFLOAT value )
+{
+    if( !m_carrier->vm->running() ) return FALSE;
+    return m_carrier->vm->set_global_associative_float_array_value(
         std::string( name ), std::string( key ), value );
 }
 
@@ -1209,13 +1204,13 @@
 
 
 //-----------------------------------------------------------------------------
-// name: getExternalAssociativeFloatArrayValue()
-// desc: send a message to get an external float array value by string key
-//-----------------------------------------------------------------------------
-t_CKBOOL ChucK::getExternalAssociativeFloatArrayValue( const char * name, char * key, void (* callback)(t_CKFLOAT) )
-{
-    if( !m_carrier->vm->running() ) return FALSE;
-    return m_carrier->vm->get_external_associative_float_array_value(
+// name: getGlobalAssociativeFloatArrayValue()
+// desc: send a message to get a global float array value by string key
+//-----------------------------------------------------------------------------
+t_CKBOOL ChucK::getGlobalAssociativeFloatArrayValue( const char * name, char * key, void (* callback)(t_CKFLOAT) )
+{
+    if( !m_carrier->vm->running() ) return FALSE;
+    return m_carrier->vm->get_global_associative_float_array_value(
         std::string( name ), std::string( key ), callback );
 }
 
