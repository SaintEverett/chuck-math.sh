# uncomment the following to force 32-bit compilation
# FORCE_M32=-m32

<<<<<<< HEAD
# the sw_vers trick only works after 10.6
ifneq ($(shell sw_vers -productVersion | egrep '^1[1-2]|^10\.(6|7|8|9|10|11|12|13|14|15)(\.[0-9]+)?'),)
SDK=$(shell xcodebuild -sdk macosx -version | grep '^Path:' | sed 's/Path: \(.*\)/\1/')
=======
ifneq ($(shell sw_vers -productVersion | egrep '10\.(6|7|8|9|10|11|12|13|14|15)(\.[0-9]+)?'),)
SDK=$(shell xcrun --show-sdk-path)
>>>>>>> 86a2810a
ISYSROOT=-isysroot $(SDK)
LINK_EXTRAS=-F/System/Library/PrivateFrameworks \
    -weak_framework MultitouchSupport
else
ISYSROOT=-isysroot /Developer/SDKs/MacOSX10.4u.sdk
LINK_EXTRAS=
endif

ifneq ($(shell which clang),)
# force clang if available (for OS X 10.4 compatibility)
CC=clang
CXX=clang++
LD=clang++
endif

CFLAGS+= -D__MACOSX_CORE__ $(FORCE_M32) $(ISYSROOT)
CFLAGSDEPEND+= -D__MACOSX_CORE__ $(FORCE_M32) $(ISYSROOT)

FRAMEWORKS+= CoreAudio CoreMIDI CoreFoundation IOKit Carbon AppKit Foundation
LDFLAGS+= $(FORCE_M32) $(ISYSROOT) $(addprefix -framework ,$(FRAMEWORKS)) \
    $(LINK_EXTRAS) -lc++ -lm

SF_CSRCS+= util_sndfile.c


# this is to link properly on leopard...
MACOSX_DEPLOYMENT_TARGET=10.9
export MACOSX_DEPLOYMENT_TARGET
# option 2, add this to the gcc flags: -mmacosx-version-min=10.4

#-----------------------------------------------------------------------------
# by default, ChucK uses a pre-configured libsndfile...
# uncomment the next 3 lines to use libsndfile on your system
#-----------------------------------------------------------------------------
#FLAGS+= -D__CK_SNDFILE_NATIVE__
#LIBS+= -lsndfile
#SF_OBJ=
<|MERGE_RESOLUTION|>--- conflicted
+++ resolved
@@ -1,14 +1,8 @@
 # uncomment the following to force 32-bit compilation
 # FORCE_M32=-m32
 
-<<<<<<< HEAD
-# the sw_vers trick only works after 10.6
-ifneq ($(shell sw_vers -productVersion | egrep '^1[1-2]|^10\.(6|7|8|9|10|11|12|13|14|15)(\.[0-9]+)?'),)
-SDK=$(shell xcodebuild -sdk macosx -version | grep '^Path:' | sed 's/Path: \(.*\)/\1/')
-=======
 ifneq ($(shell sw_vers -productVersion | egrep '10\.(6|7|8|9|10|11|12|13|14|15)(\.[0-9]+)?'),)
 SDK=$(shell xcrun --show-sdk-path)
->>>>>>> 86a2810a
 ISYSROOT=-isysroot $(SDK)
 LINK_EXTRAS=-F/System/Library/PrivateFrameworks \
     -weak_framework MultitouchSupport
