--- conflicted
+++ resolved
@@ -228,10 +228,8 @@
     virtual t_CKINT find( const std::string & key ) = 0; // find
     virtual t_CKINT erase( const std::string & key ) = 0; // erase
     virtual void clear( ) = 0; // clear
-<<<<<<< HEAD
-=======
-    virtual void get_keys( std::vector<std::string> & keys) = 0; // get map keys
->>>>>>> 52bc82eb
+    // get map keys | added (1.4.1.2) nshaheed
+    virtual void get_keys( std::vector<std::string> & keys );
 
     Chuck_Type * m_array_type;
 };
@@ -271,10 +269,8 @@
     virtual t_CKINT erase( const std::string & key );
     virtual t_CKINT data_type_size( ) { return CHUCK_ARRAY4_DATASIZE; }
     virtual t_CKINT data_type_kind( ) { return CHUCK_ARRAY4_DATAKIND; }
-<<<<<<< HEAD
-=======
-    virtual void get_keys( std::vector<std::string> & keys ); // get map keys
->>>>>>> 52bc82eb
+    // get map keys | added (1.4.1.2) nshaheed
+    virtual void get_keys( std::vector<std::string> & keys );
 
 public:
     std::vector<t_CKUINT> m_vector;
@@ -319,10 +315,8 @@
     virtual t_CKINT erase( const std::string & key );
     virtual t_CKINT data_type_size( ) { return CHUCK_ARRAY8_DATASIZE; }
     virtual t_CKINT data_type_kind( ) { return CHUCK_ARRAY8_DATAKIND; }
-<<<<<<< HEAD
-=======
-    virtual void get_keys( std::vector<std::string> & keys ); // get map keys
->>>>>>> 52bc82eb
+    // get map keys | added (1.4.1.2) nshaheed
+    virtual void get_keys( std::vector<std::string> & keys );
 
 public:
     std::vector<t_CKFLOAT> m_vector;
@@ -366,10 +360,8 @@
     virtual t_CKINT erase( const std::string & key );
     virtual t_CKINT data_type_size( ) { return CHUCK_ARRAY16_DATASIZE; }
     virtual t_CKINT data_type_kind( ) { return CHUCK_ARRAY16_DATAKIND; }
-<<<<<<< HEAD
-=======
-    virtual void get_keys( std::vector<std::string> & keys ); // get map keys
->>>>>>> 52bc82eb
+    // get map keys | added (1.4.1.2) nshaheed
+    virtual void get_keys( std::vector<std::string> & keys );
 
 public:
     std::vector<t_CKCOMPLEX> m_vector;
@@ -413,10 +405,8 @@
     virtual t_CKINT erase( const std::string & key );
     virtual t_CKINT data_type_size( ) { return CHUCK_ARRAY24_DATASIZE; }
     virtual t_CKINT data_type_kind( ) { return CHUCK_ARRAY24_DATAKIND; }
-<<<<<<< HEAD
-=======
-    virtual void get_keys( std::vector<std::string> & keys ); // get map keys
->>>>>>> 52bc82eb
+    // get map keys | added (1.4.1.2) nshaheed
+    virtual void get_keys( std::vector<std::string> & keys );
 
 public:
     std::vector<t_CKVEC3> m_vector;
@@ -458,10 +448,8 @@
     virtual t_CKINT erase( const std::string & key );
     virtual t_CKINT data_type_size( ) { return CHUCK_ARRAY32_DATASIZE; }
     virtual t_CKINT data_type_kind( ) { return CHUCK_ARRAY32_DATAKIND; }
-<<<<<<< HEAD
-=======
-    virtual void get_keys( std::vector<std::string> & keys ); // get map keys
->>>>>>> 52bc82eb
+    // get map keys | added (1.4.1.2) nshaheed
+    virtual void get_keys( std::vector<std::string> & keys );
 
 public:
     std::vector<t_CKVEC4> m_vector;
