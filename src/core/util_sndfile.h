/*----------------------------------------------------------------------------
  ChucK Concurrent, On-the-fly Audio Programming Language
    Compiler and Virtual Machine

  Copyright (c) 2004 Ge Wang and Perry R. Cook.  All rights reserved.
    http://chuck.stanford.edu/
    http://chuck.cs.princeton.edu/

  This program is free software; you can redistribute it and/or modify
  it under the terms of the GNU General Public License as published by
  the Free Software Foundation; either version 2 of the License, or
  (at your option) any later version.

  This program is distributed in the hope that it will be useful,
  but WITHOUT ANY WARRANTY; without even the implied warranty of
  MERCHANTABILITY or FITNESS FOR A PARTICULAR PURPOSE.  See the
  GNU General Public License for more details.

  You should have received a copy of the GNU General Public License
  along with this program; if not, write to the Free Software
  Foundation, Inc., 59 Temple Place, Suite 330, Boston, MA 02111-1307
  U.S.A.
-----------------------------------------------------------------------------*/

/*
** libsndfile Copyright (C) 1999-2004 Erik de Castro Lopo <erikd@mega-nerd.com>
**
** This program is free software; you can redistribute it and/or modify
** it under the terms of the GNU Lesser General Public License as published by
** the Free Software Foundation; either version 2.1 of the License, or
** (at your option) any later version.
**
** This program is distributed in the hope that it will be useful,
** but WITHOUT ANY WARRANTY; without even the implied warranty of
** MERCHANTABILITY or FITNESS FOR A PARTICULAR PURPOSE.  See the
** GNU Lesser General Public License for more details.
**
** You should have received a copy of the GNU Lesser General Public License
** along with this program; if not, write to the Free Software
** Foundation, Inc., 59 Temple Place - Suite 330, Boston, MA 02111-1307, USA.
*/

//-----------------------------------------------------------------------------
// name: util_sndfile.h
// desc: libsndfile for ChucK
//
// authors: Ge Wang (gewang@cs.princeton.edu)
//          Perry R. Cook (prc@cs.princeton.edu)
//          Ari Lazier (alazier@alumni.princeton.edu)
// libsndfile: Erik de Castro Lopo (erikd@mega-nerd.com)
//-----------------------------------------------------------------------------
#ifndef __UTIL_SNDFILE_H__
#define __UTIL_SNDFILE_H__

#include <stdio.h>
#include <stdlib.h>


// XXX philipd this might break things?
// these defines were placed after the machine-dependent
// checks below...i'm not sure why

#define COMPILER_IS_GCC 1
#define CPU_CLIPS_NEGATIVE 1
#define ENABLE_EXPERIMENTAL_CODE 0
#define GCC_MAJOR_VERSION 3
#define HAVE_CALLOC 1
#define HAVE_CEIL 1
#define HAVE_DECL_S_IRGRP 1
#define HAVE_DLFCN_H 1
#define HAVE_FLEXIBLE_ARRAY 1
#define HAVE_FLOOR 1
#define HAVE_FMOD 1
#define HAVE_FREE 1
#define HAVE_FSTAT 1
#define HAVE_FSYNC 1
#define HAVE_FTRUNCATE 1
#define HAVE_GETPAGESIZE 1
#define HAVE_GMTIME 1
#define HAVE_GMTIME_R 1
#define HAVE_INTTYPES_H 1
#define HAVE_LIBM 1
#define HAVE_LSEEK 1
#define HAVE_MALLOC 1
#define HAVE_MEMORY_H 1
#define HAVE_MMAP 1
#define HAVE_OPEN 1
#define HAVE_READ 1
#define HAVE_REALLOC 1
#define HAVE_SNPRINTF 1
#define HAVE_STDINT_H 1
#define HAVE_STDLIB_H 1
#define HAVE_STRINGS_H 1
#define HAVE_STRING_H 1
#define HAVE_SYS_STAT_H 1
#define HAVE_SYS_TYPES_H 1
#define HAVE_SYS_WAIT_H 1
#define HAVE_VSNPRINTF 1
#define HAVE_WRITE 1
#define PACKAGE "libsndfile"
#define PACKAGE_BUGREPORT "erikd@mega-nerd.com"
#define PACKAGE_NAME "libsndfile"
#define PACKAGE_STRING "libsndfile 1.0.10"
#define PACKAGE_TARNAME "libsndfile"
#define PACKAGE_VERSION "1.0.10"

#define SIZEOF_DOUBLE 8
#define SIZEOF_FLOAT 4
#define SIZEOF_INT 4
#define SIZEOF_LONG 4
#define SIZEOF_OFF_T 8
#define SIZEOF_SF_COUNT_T 8
#define SIZEOF_SHORT 2
#define SIZEOF_SIZE_T 4
#define SIZEOF_SSIZE_T 4
#define SIZEOF_VOIDP 4
#define STDC_HEADERS 1

#define VERSION "1.0.10"

#ifdef __MACOSX_CORE__
#define CPU_CLIPS_POSITIVE 1
#ifdef __LITTLE_ENDIAN__
#define CPU_IS_BIG_ENDIAN 0
#define CPU_IS_LITTLE_ENDIAN 1
#define HAVE_LRINTF 1
#define HAVE_LRINT 1
#else
#define CPU_IS_BIG_ENDIAN 1
#define CPU_IS_LITTLE_ENDIAN 0
#endif
#define HAVE_PREAD 1
#define HAVE_PWRITE 1
#define OS_IS_MACOSX 1
#define OS_IS_WIN32 0
#define TYPEOF_SF_COUNT_T off_t
#endif

#if     defined(__PLATFORM_WIN32__) //Dev Studio
#define CPU_CLIPS_POSITIVE 0
#define CPU_IS_BIG_ENDIAN 0
#define CPU_IS_LITTLE_ENDIAN 1
#define HAVE_LRINTF 0
#define HAVE_LRINT 0
#undef  HAVE_GMTIME_R
#undef  HAVE_GMTIME
#undef  HAVE_SNPRINTF
#undef  HAVE_FLEXIBLE_ARRAY
#define OS_IS_MACOSX 0
#define OS_IS_WIN32 1
#define TYPEOF_SF_COUNT_T off_t
#endif

#if     defined (__WINDOWS_PTHREAD__) //Cygwin
#define CPU_CLIPS_POSITIVE 0
#define CPU_IS_BIG_ENDIAN 0
#define CPU_IS_LITTLE_ENDIAN 1
#define HAVE_LRINTF 0
#define HAVE_LRINT 0
#define OS_IS_MACOSX 0
#define OS_IS_WIN32 0
#define TYPEOF_SF_COUNT_T off_t
#endif

#ifdef __LINUX_ALSA__
#define HAVE_ALSA_ASOUNDLIB_H
#endif

#if defined(__PLATFORM_LINUX__)
#define CPU_CLIPS_POSITIVE 0
#define CPU_IS_BIG_ENDIAN 0
#define CPU_IS_LITTLE_ENDIAN 1
#define HAVE_PREAD 1
#define HAVE_PWRITE 1
#define OS_IS_MACOSX 0
#define OS_IS_WIN32 0
#define SIZEOF_OFF64_T 0
#define SIZEOF_LOFF_T 8
#define TYPEOF_SF_COUNT_T loff_t
#define _FILE_OFFSET_BITS 64
#define HAVE_FDATASYNC 1
#define HAVE_ENDIAN_H 1
#define HAVE_LRINTF 1
#define HAVE_LRINT 1
#endif

#ifdef __EMSCRIPTEN__
#define CPU_CLIPS_POSITIVE 1
#define CPU_IS_BIG_ENDIAN 0
#define CPU_IS_LITTLE_ENDIAN 1
#define HAVE_LRINTF 1
#define HAVE_LRINT 1
#define HAVE_PREAD 1
#define HAVE_PWRITE 1
#define OS_IS_MACOSX 0
#define OS_IS_WIN32 0
#define TYPEOF_SF_COUNT_T off_t
#endif



// XXX 'inline' is necessary for C compilation
// in the microsoft vc6 compiler...
// and other ms win32 specialteez.

#ifdef __PLATFORM_WIN32__

#define C_INLINE __inline
#define SF_COUNT_MAX 0x7FFFFFFFFFFFFFFF

#else

#define C_INLINE inline
#define SF_COUNT_MAX 0x7FFFFFFFFFFFFFFFLL
#define HAVE_UNISTD_H 1
#define HAVE_SSIZE_T 1

#endif

/*
** sndfile.h -- system-wide definitions
**
** API documentation is in the doc/ directory of the source code tarball
** and at http://www.mega-nerd.com/libsndfile/api.html.
*/

#ifndef SNDFILE_H
#define SNDFILE_H

/* This is the version 1.0.X header file. */
#define SNDFILE_1


/* For the Metrowerks CodeWarrior Pro Compiler (mainly MacOS) */

#if (defined (__MWERKS__))
#else
#include    <sys/types.h>
#endif

#ifdef __cplusplus
extern "C" {
#endif  /* __cplusplus */

/* The following file types can be read and written.
** A file type would consist of a major type (ie SF_FORMAT_WAV) bitwise
** ORed with a minor type (ie SF_FORMAT_PCM). SF_FORMAT_TYPEMASK and
** SF_FORMAT_SUBMASK can be used to separate the major and minor file
** types.
*/

enum
{   /* Major formats. */
    SF_FORMAT_WAV           = 0x010000,     /* Microsoft WAV format (little endian). */
    SF_FORMAT_AIFF          = 0x020000,     /* Apple/SGI AIFF format (big endian). */
    SF_FORMAT_AU            = 0x030000,     /* Sun/NeXT AU format (big endian). */
    SF_FORMAT_RAW           = 0x040000,     /* RAW PCM data. */
    SF_FORMAT_PAF           = 0x050000,     /* Ensoniq PARIS file format. */
    SF_FORMAT_SVX           = 0x060000,     /* Amiga IFF / SVX8 / SV16 format. */
    SF_FORMAT_NIST          = 0x070000,     /* Sphere NIST format. */
    SF_FORMAT_VOC           = 0x080000,     /* VOC files. */
    SF_FORMAT_IRCAM         = 0x0A0000,     /* Berkeley/IRCAM/CARL */
    SF_FORMAT_W64           = 0x0B0000,     /* Sonic Foundry's 64 bit RIFF/WAV */
    SF_FORMAT_MAT4          = 0x0C0000,     /* Matlab (tm) V4.2 / GNU Octave 2.0 */
    SF_FORMAT_MAT5          = 0x0D0000,     /* Matlab (tm) V5.0 / GNU Octave 2.1 */
    SF_FORMAT_PVF           = 0x0E0000,     /* Portable Voice Format */
    SF_FORMAT_XI            = 0x0F0000,     /* Fasttracker 2 Extended Instrument */
    SF_FORMAT_HTK           = 0x100000,     /* HMM Tool Kit format */
    SF_FORMAT_SDS           = 0x110000,     /* Midi Sample Dump Standard */
    SF_FORMAT_AVR           = 0x120000,     /* Audio Visual Research */
    SF_FORMAT_WAVEX         = 0x130000,     /* MS WAVE with WAVEFORMATEX */

    /* Subtypes from here on. */

    SF_FORMAT_PCM_S8        = 0x0001,       /* Signed 8 bit data */
    SF_FORMAT_PCM_16        = 0x0002,       /* Signed 16 bit data */
    SF_FORMAT_PCM_24        = 0x0003,       /* Signed 24 bit data */
    SF_FORMAT_PCM_32        = 0x0004,       /* Signed 32 bit data */
    SF_FORMAT_PCM_U8        = 0x0005,       /* Unsigned 8 bit data (WAV and RAW only) */
    SF_FORMAT_FLOAT         = 0x0006,       /* 32 bit float data */
    SF_FORMAT_DOUBLE        = 0x0007,       /* 64 bit float data */
    SF_FORMAT_ULAW          = 0x0010,       /* U-Law encoded. */
    SF_FORMAT_ALAW          = 0x0011,       /* A-Law encoded. */
    SF_FORMAT_IMA_ADPCM     = 0x0012,       /* IMA ADPCM. */
    SF_FORMAT_MS_ADPCM      = 0x0013,       /* Microsoft ADPCM. */
    SF_FORMAT_GSM610        = 0x0020,       /* GSM 6.10 encoding. */
    SF_FORMAT_VOX_ADPCM     = 0x0021,       /* OKI / Dialogix ADPCM */
    SF_FORMAT_G721_32       = 0x0030,       /* 32kbs G721 ADPCM encoding. */
    SF_FORMAT_G723_24       = 0x0031,       /* 24kbs G723 ADPCM encoding. */
    SF_FORMAT_G723_40       = 0x0032,       /* 40kbs G723 ADPCM encoding. */
    SF_FORMAT_DWVW_12       = 0x0040,       /* 12 bit Delta Width Variable Word encoding. */
    SF_FORMAT_DWVW_16       = 0x0041,       /* 16 bit Delta Width Variable Word encoding. */
    SF_FORMAT_DWVW_24       = 0x0042,       /* 24 bit Delta Width Variable Word encoding. */
    SF_FORMAT_DWVW_N        = 0x0043,       /* N bit Delta Width Variable Word encoding. */
    SF_FORMAT_DPCM_8        = 0x0050,       /* 8 bit differential PCM (XI only) */
    SF_FORMAT_DPCM_16       = 0x0051,       /* 16 bit differential PCM (XI only) */

    /* Endian-ness options. */

    SF_ENDIAN_FILE          = 0x00000000,   /* Default file endian-ness. */
    SF_ENDIAN_LITTLE        = 0x10000000,   /* Force little endian-ness. */
    SF_ENDIAN_BIG           = 0x20000000,   /* Force big endian-ness. */
    SF_ENDIAN_CPU           = 0x30000000,   /* Force CPU endian-ness. */

    SF_FORMAT_SUBMASK       = 0x0000FFFF,
    SF_FORMAT_TYPEMASK      = 0x0FFF0000,
    SF_FORMAT_ENDMASK       = 0x30000000
} ;



/*
** The following are the valid command numbers for the sf_command()
** interface.  The use of these commands is documented in the file
** command.html in the doc directory of the source code distribution.
*/



enum
{   SFC_GET_LIB_VERSION             = 0x1000,
    SFC_GET_LOG_INFO                = 0x1001,
    SFC_GET_NORM_DOUBLE             = 0x1010,
    SFC_GET_NORM_FLOAT              = 0x1011,
    SFC_SET_NORM_DOUBLE             = 0x1012,
    SFC_SET_NORM_FLOAT              = 0x1013,
    SFC_GET_SIMPLE_FORMAT_COUNT     = 0x1020,
    SFC_GET_SIMPLE_FORMAT           = 0x1021,
    SFC_GET_FORMAT_INFO             = 0x1028,
    SFC_GET_FORMAT_MAJOR_COUNT      = 0x1030,
    SFC_GET_FORMAT_MAJOR            = 0x1031,
    SFC_GET_FORMAT_SUBTYPE_COUNT    = 0x1032,
    SFC_GET_FORMAT_SUBTYPE          = 0x1033,
    SFC_CALC_SIGNAL_MAX             = 0x1040,
    SFC_CALC_NORM_SIGNAL_MAX        = 0x1041,
    SFC_CALC_MAX_ALL_CHANNELS       = 0x1042,
    SFC_CALC_NORM_MAX_ALL_CHANNELS  = 0x1043,
    SFC_SET_ADD_PEAK_CHUNK          = 0x1050,
    SFC_UPDATE_HEADER_NOW           = 0x1060,
    SFC_SET_UPDATE_HEADER_AUTO      = 0x1061,
    SFC_FILE_TRUNCATE               = 0x1080,
    SFC_SET_RAW_START_OFFSET        = 0x1090,
    SFC_SET_DITHER_ON_WRITE         = 0x10A0,
    SFC_SET_DITHER_ON_READ          = 0x10A1,
    SFC_GET_DITHER_INFO_COUNT       = 0x10A2,
    SFC_GET_DITHER_INFO             = 0x10A3,
    SFC_GET_EMBED_FILE_INFO         = 0x10B0,
    SFC_SET_CLIPPING                = 0x10C0,
    SFC_GET_CLIPPING                = 0x10C1,
    SFC_GET_INSTRUMENT              = 0x10D0,
    SFC_SET_INSTRUMENT              = 0x10D1,

    /* Following commands for testing only. */
    SFC_TEST_IEEE_FLOAT_REPLACE     = 0x6001,

    /*
    ** SFC_SET_ADD_* values are deprecated and will disappear at some
    ** time in the future. They are guaranteed to be here up to and
    ** including version 1.0.8 to avoid breakage of existng software.
    ** They currently do nothing and will continue to do nothing.
    */

    SFC_SET_ADD_DITHER_ON_WRITE     = 0x1070,
    SFC_SET_ADD_DITHER_ON_READ      = 0x1071
} ;





/*
** String types that can be set and read from files. Not all file types
** support this and even the file types which support one, may not support
** all string types.
*/


enum
{   SF_STR_TITLE                    = 0x01,
    SF_STR_COPYRIGHT                = 0x02,
    SF_STR_SOFTWARE                 = 0x03,
    SF_STR_ARTIST                   = 0x04,
    SF_STR_COMMENT                  = 0x05,
    SF_STR_DATE                 = 0x06
} ;



enum
{   /* True and false */
    SF_FALSE    = 0,
    SF_TRUE     = 1,

    /* Modes for opening files. */
    SFM_READ    = 0x10,
    SFM_WRITE   = 0x20,
    SFM_RDWR    = 0x30
} ;



/* Pubic error values. These are guaranteed to remain unchanged for the duration
** of the library major version number.
** There are also a large number of private error numbers which are internal to
** the library which can change at any time.
*/



enum
{   SF_ERR_NO_ERROR             = 0,
    SF_ERR_UNRECOGNISED_FORMAT  = 1,
    SF_ERR_SYSTEM               = 2
} ;



/* A SNDFILE* pointer can be passed around much like stdio.h's FILE* pointer. */

typedef struct SNDFILE_tag  SNDFILE ;


/* The following typedef is system specific and is defined when libsndfile is.
** compiled. sf_count_t can be one of loff_t (Linux), off_t (*BSD),
** off64_t (Solaris), __int64_t (Win32) etc.
*/

typedef TYPEOF_SF_COUNT_T sf_count_t ;

//#define SF_COUNT_MAX      0x7FFFFFFFFFFFFFFFLL

/* A pointer to a SF_INFO structure is passed to sf_open_read () and filled in.
** On write, the SF_INFO structure is filled in by the user and passed into
** sf_open_write ().
*/

struct SF_INFO
{   sf_count_t  frames ;        /* Used to be called samples.  Changed to avoid confusion. */
    int         samplerate ;
    int         channels ;
    int         format ;
    int         sections ;
    int         seekable ;
} ;

typedef struct SF_INFO SF_INFO ;

/* The SF_FORMAT_INFO struct is used to retrieve information about the sound
** file formats libsndfile supports using the sf_command () interface.
**
** Using this interface will allow applications to support new file formats
** and encoding types when libsndfile is upgraded, without requiring
** re-compilation of the application.
**
** Please consult the libsndfile documentation (particularly the information
** on the sf_command () interface) for examples of its use.
*/

typedef struct
{   int         format ;
    const char  *name ;
    const char  *extension ;
} SF_FORMAT_INFO ;

/*
** Enums and typedefs for adding dither on read and write.
** See the html documentation for sf_command(), SFC_SET_DITHER_ON_WRITE
** and SFC_SET_DITHER_ON_READ.
*/

enum
{   SFD_DEFAULT_LEVEL   = 0,
    SFD_CUSTOM_LEVEL    = 0x40000000,

    SFD_NO_DITHER       = 500,
    SFD_WHITE           = 501,
    SFD_TRIANGULAR_PDF  = 502
} ;

typedef struct
{   int         type ;
    double      level ;
    const char  *name ;
} SF_DITHER_INFO ;

/* Struct used to retrieve information about a file embedded within a
** larger file. See SFC_GET_EMBED_FILE_INFO.
*/

typedef struct
{   sf_count_t  offset ;
    sf_count_t  length ;
} SF_EMBED_FILE_INFO ;

/* Struct used to retrieve music sample information from a file.
*/

typedef struct
{   int basenote ;
    int gain ;
    int sustain_mode ;
    int sustain_start, sustain_end ;
    int release_mode ;
    int release_start, reslease_end ;
} SF_INSTRUMENT ;

/* sustain_mode and release_mode will be one of the following. */

enum
{   SF_LOOP_NONE = 800,
    SF_LOOP_FORWARD,
    SF_LOOP_BACKWARD
} ;

/* Open the specified file for read, write or both. On error, this will
** return a NULL pointer. To find the error number, pass a NULL SNDFILE
** to sf_perror () or sf_error_str ().
** All calls to sf_open() should be matched with a call to sf_close().
*/

SNDFILE*    sf_open     (const char *path, int mode, SF_INFO *sfinfo) ;

/* Use the existing file descriptor to create a SNDFILE object. If close_desc
** is TRUE, the file descriptor will be closed when sf_close() is called. If
** it is FALSE, the descritor will not be closed.
** When passed a descriptor like this, the library will assume that the start
** of file header is at the current file offset. This allows sound files within
** larger container files to be read and/or written.
** On error, this will return a NULL pointer. To find the error number, pass a
** NULL SNDFILE to sf_perror () or sf_error_str ().
** All calls to sf_open_fd() should be matched with a call to sf_close().

*/

SNDFILE*    sf_open_fd  (int fd, int mode, SF_INFO *sfinfo, int close_desc) ;

/* sf_error () returns a error number which can be translated to a text
** string using sf_error_number().
*/

int     sf_error        (SNDFILE *sndfile) ;

/* sf_strerror () returns to the caller a pointer to the current error message for
** the given SNDFILE.
*/

const char* sf_strerror (SNDFILE *sndfile) ;

/* sf_error_number () allows the retrieval of the error string for each internal
** error number.
**
*/

const char* sf_error_number (int errnum) ;

/* The following three error functions are deprecated but they will remain in the
** library for the forseeable future. The function sf_strerror() should be used
** in their place.
*/

int     sf_perror       (SNDFILE *sndfile) ;
int     sf_error_str    (SNDFILE *sndfile, char* str, size_t len) ;


/* Return TRUE if fields of the SF_INFO struct are a valid combination of values. */

int     sf_command  (SNDFILE *sndfile, int command, void *data, int datasize) ;

/* Return TRUE if fields of the SF_INFO struct are a valid combination of values. */

int     sf_format_check (const SF_INFO *info) ;

/* Seek within the waveform data chunk of the SNDFILE. sf_seek () uses
** the same values for whence (SEEK_SET, SEEK_CUR and SEEK_END) as
** stdio.h function fseek ().
** An offset of zero with whence set to SEEK_SET will position the
** read / write pointer to the first data sample.
** On success sf_seek returns the current position in (multi-channel)
** samples from the start of the file.
** Please see the libsndfile documentation for moving the read pointer
** separately from the write pointer on files open in mode SFM_RDWR.
** On error all of these functions return -1.
*/

sf_count_t  sf_seek         (SNDFILE *sndfile, sf_count_t frames, int whence) ;

/* Functions for retrieving and setting string data within sound files.
** Not all file types support this features; AIFF and WAV do. For both
** functions, the str_type parameter must be one of the SF_STR_* values
** defined above.
** On error, sf_set_string() returns non-zero while sf_get_string()
** returns NULL.
*/

int sf_set_string (SNDFILE *sndfile, int str_type, const char* str) ;

const char* sf_get_string (SNDFILE *sndfile, int str_type) ;

/* Functions for reading/writing the waveform data of a sound file.
*/

sf_count_t  sf_read_raw     (SNDFILE *sndfile, void *ptr, sf_count_t bytes) ;
sf_count_t  sf_write_raw    (SNDFILE *sndfile, void *ptr, sf_count_t bytes) ;

/* Functions for reading and writing the data chunk in terms of frames.
** The number of items actually read/written = frames * number of channels.
**     sf_xxxx_raw      read/writes the raw data bytes from/to the file
**     sf_xxxx_short    passes data in the native short format
**     sf_xxxx_int      passes data in the native int format
**     sf_xxxx_float    passes data in the native float format
**     sf_xxxx_double   passes data in the native double format
** All of these read/write function return number of frames read/written.
*/

sf_count_t  sf_readf_short  (SNDFILE *sndfile, short *ptr, sf_count_t frames) ;
sf_count_t  sf_writef_short (SNDFILE *sndfile, short *ptr, sf_count_t frames) ;

sf_count_t  sf_readf_int    (SNDFILE *sndfile, int *ptr, sf_count_t frames) ;
sf_count_t  sf_writef_int   (SNDFILE *sndfile, int *ptr, sf_count_t frames) ;

sf_count_t  sf_readf_float  (SNDFILE *sndfile, float *ptr, sf_count_t frames) ;
sf_count_t  sf_writef_float (SNDFILE *sndfile, float *ptr, sf_count_t frames) ;

sf_count_t  sf_readf_double     (SNDFILE *sndfile, double *ptr, sf_count_t frames) ;
sf_count_t  sf_writef_double    (SNDFILE *sndfile, double *ptr, sf_count_t frames) ;

/* Functions for reading and writing the data chunk in terms of items.
** Otherwise similar to above.
** All of these read/write function return number of items read/written.
*/

sf_count_t  sf_read_short   (SNDFILE *sndfile, short *ptr, sf_count_t items) ;
sf_count_t  sf_write_short  (SNDFILE *sndfile, short *ptr, sf_count_t items) ;

sf_count_t  sf_read_int     (SNDFILE *sndfile, int *ptr, sf_count_t items) ;
sf_count_t  sf_write_int    (SNDFILE *sndfile, int *ptr, sf_count_t items) ;

sf_count_t  sf_read_float   (SNDFILE *sndfile, float *ptr, sf_count_t items) ;
sf_count_t  sf_write_float  (SNDFILE *sndfile, float *ptr, sf_count_t items) ;

sf_count_t  sf_read_double  (SNDFILE *sndfile, double *ptr, sf_count_t items) ;
sf_count_t  sf_write_double (SNDFILE *sndfile, double *ptr, sf_count_t items) ;

/* Close the SNDFILE and clean up all memory allocations associated with this
** file.
** Returns 0 on success, or an error number.
*/

int     sf_close        (SNDFILE *sndfile) ;

#ifdef __cplusplus
}       /* extern "C" */
#endif  /* __cplusplus */

#endif  /* SNDFILE_H */
/*
** Copyright (C) 1999-2004 Erik de Castro Lopo <erikd@mega-nerd.com>
**
** This program is free software; you can redistribute it and/or modify
** it under the terms of the GNU Lesser General Public License as published by
** the Free Software Foundation; either version 2.1 of the License, or
** (at your option) any later version.
**
** This program is distributed in the hope that it will be useful,
** but WITHOUT ANY WARRANTY; without even the implied warranty of
** MERCHANTABILITY or FITNESS FOR A PARTICULAR PURPOSE.  See the
** GNU Lesser General Public License for more details.
**
** You should have received a copy of the GNU Lesser General Public License
** along with this program; if not, write to the Free Software
** Foundation, Inc., 59 Temple Place - Suite 330, Boston, MA 02111-1307, USA.
*/

#ifndef COMMON_H_INCLUDED
#define COMMON_H_INCLUDED


#ifndef SNDFILE_H
#endif

#define SF_BUFFER_LEN           (8192*2)
#define SF_FILENAME_LEN         (256)
#define SF_HEADER_LEN           (4096)
#define SF_TEXT_LEN             (1024)
#define SF_SYSERR_LEN           (256)
#define SF_MAX_STRINGS          (16)

#define SF_SEEK_ERROR           ((sf_count_t) -1)


#define BITWIDTH2BYTES(x)   (((x) + 7) / 8)

/*  For some reason sizeof returns an unsigned  value which causes
**  a warning when that value is added or subtracted from a signed
**  value. Use SIGNED_SIZEOF instead.
*/
#define     SIGNED_SIZEOF(x)    ((int) sizeof (x))

#define     ARRAY_LEN(x)    ((int) (sizeof (x) / sizeof ((x) [0])))

#define     SF_MAX(a,b)     ((a) > (b) ? (a) : (b))
#define     SF_MIN(a,b)     ((a) < (b) ? (a) : (b))

enum
{   /* PEAK chunk location. */
    SF_PEAK_START       = 42,
    SF_PEAK_END         = 43,

    /* PEAK chunk location. */
    SF_SCALE_MAX        = 52,
    SF_SCALE_MIN        = 53,

    /* str_flags values. */
    SF_STR_ALLOW_START  = 0x0100,
    SF_STR_ALLOW_END    = 0x0200,

    /* Location of strings. */
    SF_STR_LOCATE_START = 0x0400,
    SF_STR_LOCATE_END   = 0x0800,

    SFD_TYPEMASK        = 0x0FFFFFFF
} ;

#define     SFM_MASK    (SFM_READ | SFM_WRITE | SFM_RDWR)
#define     SFM_UNMASK  (~SFM_MASK)

/*---------------------------------------------------------------------------------------
** Formats that may be supported at some time in the future.
** When support is finalised, these values move to src/sndfile.h.
*/

enum
{   /* Work in progress. */

    /* Formats supported read only. */
    SF_FORMAT_WVE           = 0x4020000,        /* Psion ALaw Sound File */
    SF_FORMAT_TXW           = 0x4030000,        /* Yamaha TX16 sampler file */
    SF_FORMAT_DWD           = 0x4040000,        /* DiamondWare Digirized */

    /* Following are detected but not supported. */
    SF_FORMAT_OGG           = 0x4090000,

    SF_FORMAT_REX           = 0x40A0000,        /* Propellorheads Rex/Rcy */
    SF_FORMAT_SD2           = 0x40C0000,        /* Sound Designer 2 */
    SF_FORMAT_REX2          = 0x40D0000,        /* Propellorheads Rex2 */
    SF_FORMAT_KRZ           = 0x40E0000,        /* Kurzweil sampler file */
    SF_FORMAT_WMA           = 0x4100000,        /* Windows Media Audio. */
    SF_FORMAT_SHN           = 0x4110000,        /* Shorten. */
    SF_FORMAT_FLAC          = 0x4120000,

    /* Unsupported encodings. */
    SF_FORMAT_VORBIS        = 0x1001,

    SF_FORMAT_SVX_FIB       = 0x1020,       /* SVX Fibonacci Delta encoding. */
    SF_FORMAT_SVX_EXP       = 0x1021,       /* SVX Exponential Delta encoding. */

    SF_FORMAT_PCM_N         = 0x1030
} ;

/*---------------------------------------------------------------------------------------
**  PEAK_CHUNK_OLD - This chunk type is common to both AIFF and WAVE files although their
**  endian encodings are different.
*/

typedef struct
{   float           value ;     /* signed value of peak */
    unsigned int    position ;  /* the sample frame for the peak */
} PEAK_POS ;

typedef struct
{   unsigned int    version ;   /* version of the PEAK chunk */
    unsigned int    timestamp ; /* secs since 1/1/1970  */
#if HAVE_FLEXIBLE_ARRAY
    PEAK_POS        peaks [] ;  /* the per channel peak info */
#else
    PEAK_POS        peaks [1] ; /* the per channel peak info */
#endif
} PEAK_CHUNK ;

typedef struct
{   int     type ;
    int     flags ;
    char    *str ;
} STR_DATA ;

/*=======================================================================================
**  SF_PRIVATE stuct - a pointer to this struct is passed back to the caller of the
**  sf_open_XXXX functions. The caller however has no knowledge of the struct's
**  contents.
*/

typedef struct sf_private_tag
{   /* Force the compiler to double align the start of buffer. */
    double          buffer      [SF_BUFFER_LEN / sizeof (double)] ;
    char            filename    [SF_FILENAME_LEN] ;

    char            syserr      [SF_SYSERR_LEN] ;

    /* logbuffer and logindex should only be changed within the logging functions
    ** of common.c
    */
    char            logbuffer   [SF_BUFFER_LEN] ;
    unsigned char   header      [SF_HEADER_LEN] ; /* Must be unsigned */
    int             rwf_endian ;    /* Header endian-ness flag. */

    /* Storage and housekeeping data for adding/reading strings from
    ** sound files.
    */
    STR_DATA        strings [SF_MAX_STRINGS] ;
    char            str_storage [SF_BUFFER_LEN] ;
    char            *str_end ;
    int             str_flags ;

    /* Guard value. If this changes the buffers above have overflowed. */
    int             Magick ;

    /* Index variables for maintaining logbuffer and header above. */
    int             logindex ;
    int             headindex, headend ;
    int             has_text ;
    int             do_not_close_descriptor ;

    int             filedes ;

    int             end_of_file ;
    int             error ;

    int             mode ;          /* Open mode : SFM_READ, SFM_WRITE or SFM_RDWR. */
    int             endian ;        /* File endianness : SF_ENDIAN_LITTLE or SF_ENDIAN_BIG. */
    int             float_endswap ; /* Need to endswap float32s? */

    /* Vairables for handling pipes. */
    int             is_pipe ;       /* True if file is a pipe. */
    sf_count_t      pipeoffset ;    /* Number of bytes read from a pipe. */

    /* True if clipping must be performed on float->int conversions. */
    int             add_clipping ;

    SF_INFO         sf ;

    int             have_written ;  /* Has a single write been done to the file? */
    int             has_peak ;      /* Has a PEAK chunk (AIFF and WAVE) been read? */
    int             peak_loc ;      /* Write a PEAK chunk at the start or end of the file? */
    PEAK_CHUNK      *pchunk ;

    sf_count_t      filelength ;    /* Overall length of (embedded) file. */
    sf_count_t      fileoffset ;    /* Offset in number of bytes from beginning of file. */

    sf_count_t      dataoffset ;    /* Offset in number of bytes from beginning of file. */
    sf_count_t      datalength ;    /* Length in bytes of the audio data. */
    sf_count_t      dataend ;       /* Offset to file tailer. */

    int             blockwidth ;    /* Size in bytes of one set of interleaved samples. */
    int             bytewidth ;     /* Size in bytes of one sample (one channel). */

    void            *dither ;
    void            *interleave ;

    int             last_op ;       /* Last operation; either SFM_READ or SFM_WRITE */
    sf_count_t      read_current ;
    sf_count_t      write_current ;

    void            *fdata ;        /*  This is a pointer to dynamically allocated file format
                                    **  specific data.
                                    */

    SF_DITHER_INFO  write_dither ;
    SF_DITHER_INFO  read_dither ;

    int             norm_double ;
    int             norm_float ;

    int             auto_header ;

    int             ieee_replace ;
    /* A set of file specific function pointers */

    sf_count_t      (*read_short)   (struct sf_private_tag*, short *ptr, sf_count_t len) ;
    sf_count_t      (*read_int)     (struct sf_private_tag*, int *ptr, sf_count_t len) ;
    sf_count_t      (*read_float)   (struct sf_private_tag*, float *ptr, sf_count_t len) ;
    sf_count_t      (*read_double)  (struct sf_private_tag*, double *ptr, sf_count_t len) ;

    sf_count_t      (*write_short)  (struct sf_private_tag*, short *ptr, sf_count_t len) ;
    sf_count_t      (*write_int)    (struct sf_private_tag*, int *ptr, sf_count_t len) ;
    sf_count_t      (*write_float)  (struct sf_private_tag*, float *ptr, sf_count_t len) ;
    sf_count_t      (*write_double) (struct sf_private_tag*, double *ptr, sf_count_t len) ;

    sf_count_t      (*seek)         (struct sf_private_tag*, int mode, sf_count_t samples_from_start) ;
    int             (*write_header) (struct sf_private_tag*, int calc_length) ;
    int             (*command)      (struct sf_private_tag*, int command, void *data, int datasize) ;
    int             (*close)        (struct sf_private_tag*) ;

    char            *format_desc ;
} SF_PRIVATE ;



enum
{   SFE_NO_ERROR        = SF_ERR_NO_ERROR,
    SFE_BAD_OPEN_FORMAT = SF_ERR_UNRECOGNISED_FORMAT,
    SFE_SYSTEM          = SF_ERR_SYSTEM,

    SFE_BAD_FILE,
    SFE_BAD_FILE_READ,
    SFE_OPEN_FAILED,
    SFE_BAD_SNDFILE_PTR,
    SFE_BAD_SF_INFO_PTR,
    SFE_BAD_SF_INCOMPLETE,
    SFE_BAD_FILE_PTR,
    SFE_BAD_INT_PTR,
    SFE_BAD_STAT_SIZE,
    SFE_MALLOC_FAILED,
    SFE_UNIMPLEMENTED,
    SFE_BAD_READ_ALIGN,
    SFE_BAD_WRITE_ALIGN,
    SFE_UNKNOWN_FORMAT,
    SFE_NOT_READMODE,
    SFE_NOT_WRITEMODE,
    SFE_BAD_MODE_RW,
    SFE_BAD_SF_INFO,
    SFE_BAD_OFFSET,
    SFE_NO_EMBED_SUPPORT,
    SFE_NO_EMBEDDED_RDWR,
    SFE_NO_PIPE_WRITE,

    SFE_INTERNAL,
    SFE_LOG_OVERRUN,
    SFE_BAD_CONTROL_CMD,
    SFE_BAD_ENDIAN,
    SFE_CHANNEL_COUNT,
    SFE_BAD_RDWR_FORMAT,

    SFE_INTERLEAVE_MODE,
    SFE_INTERLEAVE_SEEK,
    SFE_INTERLEAVE_READ,

    SFE_BAD_SEEK,
    SFE_NOT_SEEKABLE,
    SFE_AMBIGUOUS_SEEK,
    SFE_WRONG_SEEK,
    SFE_SEEK_FAILED,

    SFE_BAD_OPEN_MODE,
    SFE_OPEN_PIPE_RDWR,
    SFE_RDWR_POSITION,

    SFE_STR_NO_SUPPORT,
    SFE_STR_MAX_DATA,
    SFE_STR_MAX_COUNT,
    SFE_STR_BAD_TYPE,
    SFE_STR_NO_ADD_END,
    SFE_STR_BAD_STRING,
    SFE_STR_WEIRD,
    SFE_RDWR_BAD_HEADER,

    SFE_WAV_NO_RIFF,
    SFE_WAV_NO_WAVE,
    SFE_WAV_NO_FMT,
    SFE_WAV_FMT_SHORT,
    SFE_WAV_FMT_TOO_BIG,
    SFE_WAV_BAD_FACT,
    SFE_WAV_BAD_PEAK,
    SFE_WAV_PEAK_B4_FMT,
    SFE_WAV_BAD_FORMAT,
    SFE_WAV_BAD_BLOCKALIGN,
    SFE_WAV_NO_DATA,
    SFE_WAV_ADPCM_NOT4BIT,
    SFE_WAV_ADPCM_CHANNELS,
    SFE_WAV_GSM610_FORMAT,
    SFE_WAV_UNKNOWN_CHUNK,
    SFE_WAV_WVPK_DATA,

    SFE_AIFF_NO_FORM,
    SFE_AIFF_AIFF_NO_FORM,
    SFE_AIFF_COMM_NO_FORM,
    SFE_AIFF_SSND_NO_COMM,
    SFE_AIFF_UNKNOWN_CHUNK,
    SFE_AIFF_COMM_CHUNK_SIZE,
    SFE_AIFF_BAD_COMM_CHUNK,
    SFE_AIFF_PEAK_B4_COMM,
    SFE_AIFF_BAD_PEAK,
    SFE_AIFF_NO_SSND,
    SFE_AIFF_NO_DATA,
    SFE_AIFF_RW_SSND_NOT_LAST,

    SFE_AU_UNKNOWN_FORMAT,
    SFE_AU_NO_DOTSND,
    SFE_AU_EMBED_BAD_LEN,

    SFE_RAW_READ_BAD_SPEC,
    SFE_RAW_BAD_BITWIDTH,
    SFE_RAW_BAD_FORMAT,

    SFE_PAF_NO_MARKER,
    SFE_PAF_VERSION,
    SFE_PAF_UNKNOWN_FORMAT,
    SFE_PAF_SHORT_HEADER,

    SFE_SVX_NO_FORM,
    SFE_SVX_NO_BODY,
    SFE_SVX_NO_DATA,
    SFE_SVX_BAD_COMP,
    SFE_SVX_BAD_NAME_LENGTH,

    SFE_NIST_BAD_HEADER,
    SFE_NIST_CRLF_CONVERISON,
    SFE_NIST_BAD_ENCODING,

    SFE_VOC_NO_CREATIVE,
    SFE_VOC_BAD_FORMAT,
    SFE_VOC_BAD_VERSION,
    SFE_VOC_BAD_MARKER,
    SFE_VOC_BAD_SECTIONS,
    SFE_VOC_MULTI_SAMPLERATE,
    SFE_VOC_MULTI_SECTION,
    SFE_VOC_MULTI_PARAM,
    SFE_VOC_SECTION_COUNT,
    SFE_VOC_NO_PIPE,

    SFE_IRCAM_NO_MARKER,
    SFE_IRCAM_BAD_CHANNELS,
    SFE_IRCAM_UNKNOWN_FORMAT,

    SFE_W64_64_BIT,
    SFE_W64_NO_RIFF,
    SFE_W64_NO_WAVE,
    SFE_W64_NO_FMT,
    SFE_W64_NO_DATA,
    SFE_W64_FMT_SHORT,
    SFE_W64_FMT_TOO_BIG,
    SFE_W64_ADPCM_NOT4BIT,
    SFE_W64_ADPCM_CHANNELS,
    SFE_W64_GSM610_FORMAT,

    SFE_MAT4_BAD_NAME,
    SFE_MAT4_NO_SAMPLERATE,
    SFE_MAT4_ZERO_CHANNELS,

    SFE_MAT5_BAD_ENDIAN,
    SFE_MAT5_NO_BLOCK,
    SFE_MAT5_SAMPLE_RATE,
    SFE_MAT5_ZERO_CHANNELS,

    SFE_PVF_NO_PVF1,
    SFE_PVF_BAD_HEADER,
    SFE_PVF_BAD_BITWIDTH,

    SFE_DWVW_BAD_BITWIDTH,
    SFE_G72X_NOT_MONO,

    SFE_XI_BAD_HEADER,
    SFE_XI_EXCESS_SAMPLES,
    SFE_XI_NO_PIPE,

    SFE_HTK_NO_PIPE,

    SFE_SDS_NOT_SDS,
    SFE_SDS_BAD_BIT_WIDTH,

    SFE_MAX_ERROR           /* This must be last in list. */
} ;

int subformat_to_bytewidth (int format) ;
int s_bitwidth_to_subformat (int bits) ;
int u_bitwidth_to_subformat (int bits) ;

/*  Functions for reading and writing floats and doubles on processors
**  with non-IEEE floats/doubles.
*/
float   float32_be_read     (unsigned char *cptr) ;
float   float32_le_read     (unsigned char *cptr) ;
void    float32_be_write    (float in, unsigned char *out) ;
void    float32_le_write    (float in, unsigned char *out) ;

double  double64_be_read    (unsigned char *cptr) ;
double  double64_le_read    (unsigned char *cptr) ;
void    double64_be_write   (double in, unsigned char *out) ;
void    double64_le_write   (double in, unsigned char *out) ;

/* Functions for writing to the internal logging buffer. */

void    psf_log_printf      (SF_PRIVATE *psf, const char *format, ...) ;
void    psf_log_SF_INFO     (SF_PRIVATE *psf) ;

void    psf_hexdump (void *ptr, int len) ;

/* Functions used when writing file headers. */

int     psf_binheader_writef    (SF_PRIVATE *psf, const char *format, ...) ;
void    psf_asciiheader_printf  (SF_PRIVATE *psf, const char *format, ...) ;

/* Functions used when reading file headers. */

int     psf_binheader_readf (SF_PRIVATE *psf, char const *format, ...) ;

/* Functions used in the write function for updating the peak chunk. */

void    peak_update_short   (SF_PRIVATE *psf, short *ptr, size_t items) ;
void    peak_update_int     (SF_PRIVATE *psf, int *ptr, size_t items) ;
void    peak_update_double  (SF_PRIVATE *psf, double *ptr, size_t items) ;

/* Functions defined in command.c. */

int     psf_get_format_simple_count (void) ;
int     psf_get_format_simple       (SF_FORMAT_INFO *data) ;

int     psf_get_format_info         (SF_FORMAT_INFO *data) ;

int     psf_get_format_major_count  (void) ;
int     psf_get_format_major        (SF_FORMAT_INFO *data) ;

int     psf_get_format_subtype_count    (void) ;
int     psf_get_format_subtype      (SF_FORMAT_INFO *data) ;

void    psf_generate_format_desc (SF_PRIVATE *psf) ;

double  psf_calc_signal_max         (SF_PRIVATE *psf, int normalize) ;
int     psf_calc_max_all_channels   (SF_PRIVATE *psf, double *peaks, int normalize) ;

/* Functions in strings.c. */

const char* psf_get_string (SF_PRIVATE *psf, int str_type) ;
int psf_store_string (SF_PRIVATE *psf, int str_type, const char *str) ;

/* Default seek function. Use for PCM and float encoded data. */
sf_count_t  psf_default_seek (SF_PRIVATE *psf, int mode, sf_count_t samples_from_start) ;

/* Generate the currebt date as a string. */
void    psf_get_date_str (char *str, int maxlen) ;

int macos_guess_file_type (SF_PRIVATE *psf, const char *filename) ;

/*------------------------------------------------------------------------------------
**  File I/O functions which will allow access to large files (> 2 Gig) on
**  some 32 bit OSes. Implementation in file_io.c.
*/

int psf_fopen (SF_PRIVATE *psf, const char *pathname, int flags) ;
int psf_set_stdio (SF_PRIVATE *psf, int mode) ;
int psf_filedes_valid (SF_PRIVATE *psf) ;
void psf_set_file (SF_PRIVATE *psf, int fd) ;

sf_count_t psf_fseek (SF_PRIVATE *psf, sf_count_t offset, int whence) ;
sf_count_t psf_fread (void *ptr, sf_count_t bytes, sf_count_t count, SF_PRIVATE *psf) ;
sf_count_t psf_fwrite (void *ptr, sf_count_t bytes, sf_count_t count, SF_PRIVATE *psf) ;
sf_count_t psf_fgets (char *buffer, sf_count_t bufsize, SF_PRIVATE *psf) ;
sf_count_t psf_ftell (SF_PRIVATE *psf) ;
sf_count_t psf_get_filelen (SF_PRIVATE *psf) ;

int psf_is_pipe (SF_PRIVATE *psf) ;

int psf_ftruncate (SF_PRIVATE *psf, sf_count_t len) ;
int psf_fclose (SF_PRIVATE *psf) ;

/*
void psf_fclearerr (SF_PRIVATE *psf) ;
int psf_ferror (SF_PRIVATE *psf) ;
*/

/*------------------------------------------------------------------------------------
** Functions for reading and writing different file formats.
*/

int     aiff_open   (SF_PRIVATE *psf) ;
#if defined(TARGET_OS_IPHONE) || defined(TARGET_IPHONE_SIMULATOR)
#if TARGET_OS_IPHONE || TARGET_IPHONE_SIMULATOR
// fix for au_open/au_close namespace conflict on iOS
#define au_open sf_au_open
#define au_close sf_au_close
#endif // TARGET_OS_IPHONE || TARGET_IPHONE_SIMULATOR
#endif // defined(TARGET_OS_IPHONE) || defined(TARGET_IPHONE_SIMULATOR)
int     au_open     (SF_PRIVATE *psf) ;
int     au_nh_open  (SF_PRIVATE *psf) ; /* Headerless version of AU. */
int     avr_open    (SF_PRIVATE *psf) ;
int     htk_open    (SF_PRIVATE *psf) ;
int     ircam_open  (SF_PRIVATE *psf) ;
int     mat4_open   (SF_PRIVATE *psf) ;
int     mat5_open   (SF_PRIVATE *psf) ;
int     nist_open   (SF_PRIVATE *psf) ;
int     paf_open    (SF_PRIVATE *psf) ;
int     pvf_open    (SF_PRIVATE *psf) ;
int     raw_open    (SF_PRIVATE *psf) ;
int     sds_open    (SF_PRIVATE *psf) ;
int     svx_open    (SF_PRIVATE *psf) ;
int     voc_open    (SF_PRIVATE *psf) ;
int     w64_open    (SF_PRIVATE *psf) ;
int     wav_open    (SF_PRIVATE *psf) ;
int     xi_open     (SF_PRIVATE *psf) ;

/* In progress. Do not currently work. */

int     ogg_open    (SF_PRIVATE *psf) ;
int     rx2_open    (SF_PRIVATE *psf) ;
int     sd2_open    (SF_PRIVATE *psf) ;
int     txw_open    (SF_PRIVATE *psf) ;
int     wve_open    (SF_PRIVATE *psf) ;
int     dwd_open    (SF_PRIVATE *psf) ;

int     macbinary3_open (SF_PRIVATE *psf) ;

/*------------------------------------------------------------------------------------
**  Init functions for a number of common data encodings.
*/

int     pcm_init        (SF_PRIVATE *psf) ;
int     ulaw_init       (SF_PRIVATE *psf) ;
int     alaw_init       (SF_PRIVATE *psf) ;
int     float32_init    (SF_PRIVATE *psf) ;
int     double64_init   (SF_PRIVATE *psf) ;
int     dwvw_init       (SF_PRIVATE *psf, int bitwidth) ;
int     gsm610_init     (SF_PRIVATE *psf) ;
int     vox_adpcm_init  (SF_PRIVATE *psf) ;

int     dither_init     (SF_PRIVATE *psf, int mode) ;

int     wav_w64_ima_init (SF_PRIVATE *psf, int blockalign, int samplesperblock) ;
int     wav_w64_msadpcm_init (SF_PRIVATE *psf, int blockalign, int samplesperblock) ;

int     aiff_ima_init (SF_PRIVATE *psf, int blockalign, int samplesperblock) ;

int     interleave_init (SF_PRIVATE *psf) ;

/*------------------------------------------------------------------------------------
** Other helper functions.
*/

void    *psf_memset (void *s, int c, sf_count_t n) ;

/*------------------------------------------------------------------------------------
** Here's how we fix systems which don't snprintf / vsnprintf.
** Systems without these functions should use the
*/

#if (defined (WIN32) || defined (_WIN32))
#define LSF_SNPRINTF    _snprintf

#define snprintf _snprintf //XXX really?
#elif       (HAVE_SNPRINTF && ! FORCE_MISSING_SNPRINTF)
#define LSF_SNPRINTF    snprintf
#else
int missing_snprintf (char *str, size_t n, char const *fmt, ...) ;
#define LSF_SNPRINTF    missing_snprintf
#endif

#if (defined (WIN32) || defined (_WIN32))
#define LSF_VSNPRINTF   _vsnprintf
#elif       (HAVE_VSNPRINTF && ! FORCE_MISSING_SNPRINTF)
#define LSF_VSNPRINTF   vsnprintf
#else
int missing_vsnprintf (char *str, size_t n, const char *fmt, ...) ;
#define LSF_VSNPRINTF   missing_vsnprintf
#endif

#endif /* COMMON_H_INCLUDED */

/*------------------------------------------------------------------------------------
** Extra commands for sf_command(). Not for public use yet.
*/

enum
{   SFC_TEST_AIFF_ADD_INST_CHUNK    = 0x2000,
    SFC_TEST_WAV_ADD_INFO_CHUNK     = 0x2010
} ;

/*
** Maybe, one day, make these functions or something like them, public.
**
** Buffer to buffer dithering. Pointer in and out are allowed to point
** to the same buffer for in-place dithering.
*/

#if 0
int sf_dither_short     (const SF_DITHER_INFO *dither, const short *in, short *out, int count) ;
int sf_dither_int       (const SF_DITHER_INFO *dither, const int *in, int *out, int count) ;
int sf_dither_float     (const SF_DITHER_INFO *dither, const float *in, float *out, int count) ;
int sf_dither_double    (const SF_DITHER_INFO *dither, const double *in, double *out, int count) ;
#endif
/*
** Do not edit or modify anything in this comment block.
** The arch-tag line is a file identity tag for the GNU Arch
** revision control system.
**
** arch-tag: 7b45c0ee-5835-4a18-a4ef-994e4cd95b67
*/
/*
** Copyright (C) 1999-2001 Erik de Castro Lopo <erikd@mega-nerd.com>
**
** This program is free software; you can redistribute it and/or modify
** it under the terms of the GNU Lesser General Public License as published by
** the Free Software Foundation; either version 2.1 of the License, or
** (at your option) any later version.
**
** This program is distributed in the hope that it will be useful,
** but WITHOUT ANY WARRANTY; without even the implied warranty of
** MERCHANTABILITY or FITNESS FOR A PARTICULAR PURPOSE.  See the
** GNU Lesser General Public License for more details.
**
** You should have received a copy of the GNU Lesser General Public License
** along with this program; if not, write to the Free Software
** Foundation, Inc., 59 Temple Place - Suite 330, Boston, MA 02111-1307, USA.
*/

/*
** This file is not the same as the original file from Sun Microsystems. Nearly
** all the original definitions and function prototypes that were in the file
** of this name have been moved to private.h.
*/

#ifndef G72X_HEADER_FILE
#define G72X_HEADER_FILE

/*
** Number of samples per block to process.
** Must be a common multiple of possible bits per sample : 2, 3, 4, 5 and 8.
*/
#define G72x_BLOCK_SIZE     (3*5*8)

/*
**  Identifiers for the differing kinds of G72x ADPCM codecs.
**  The identifiers also define the number of encoded bits per sample.
*/

enum
{   G723_16_BITS_PER_SAMPLE = 2,
    G723_24_BITS_PER_SAMPLE = 3,
    G723_40_BITS_PER_SAMPLE = 5,

    G721_32_BITS_PER_SAMPLE = 4,
    G721_40_BITS_PER_SAMPLE = 5,

    G723_16_SAMPLES_PER_BLOCK = G72x_BLOCK_SIZE,
    G723_24_SAMPLES_PER_BLOCK = G723_24_BITS_PER_SAMPLE * (G72x_BLOCK_SIZE / G723_24_BITS_PER_SAMPLE),
    G723_40_SAMPLES_PER_BLOCK = G723_40_BITS_PER_SAMPLE * (G72x_BLOCK_SIZE / G723_40_BITS_PER_SAMPLE),

    G721_32_SAMPLES_PER_BLOCK = G72x_BLOCK_SIZE,
    G721_40_SAMPLES_PER_BLOCK = G721_40_BITS_PER_SAMPLE * (G72x_BLOCK_SIZE / G721_40_BITS_PER_SAMPLE),

    G723_16_BYTES_PER_BLOCK = (G723_16_BITS_PER_SAMPLE * G72x_BLOCK_SIZE) / 8,
    G723_24_BYTES_PER_BLOCK = (G723_24_BITS_PER_SAMPLE * G72x_BLOCK_SIZE) / 8,
    G723_40_BYTES_PER_BLOCK = (G723_40_BITS_PER_SAMPLE * G72x_BLOCK_SIZE) / 8,

    G721_32_BYTES_PER_BLOCK = (G721_32_BITS_PER_SAMPLE * G72x_BLOCK_SIZE) / 8,
    G721_40_BYTES_PER_BLOCK = (G721_40_BITS_PER_SAMPLE * G72x_BLOCK_SIZE) / 8
} ;

/*
** This is the public structure for passing data between the caller and
** the G72x encoder and decoder.
** The private array is used by the encoder and decoder for internal
** state information and should not be changed in any way by the caller.
** When decoding or encoding a stream, the same instance of this struct
** should be used for every call so that the decoder/encoder keeps the
** correct state data between calls.
*/

typedef struct
{   /* Private data. Don't mess with it. */
    unsigned long   sprivateo [256 / sizeof (long)] ;

    /* Public data. Read only. */
    int             blocksize, max_bytes, samplesperblock, bytesperblock ;

    /* Public data. Read and write. */
    int             blocks, blockcount, samplecount ;
    unsigned char   block   [G72x_BLOCK_SIZE] ;
    short           samples [G72x_BLOCK_SIZE] ;
} G72x_DATA ;

/* External function definitions. */

int g72x_reader_init (G72x_DATA *data, int codec) ;
int g72x_writer_init (G72x_DATA *data, int codec) ;
/*
**  Initialize the ADPCM state table for the given codec.
**  Return 0 on success, 1 on fail.
*/

int g72x_decode_block (G72x_DATA *data) ;
/*
**  The caller fills data->block with data->bytes bytes before calling the
**  function. The value data->bytes must be an integer multiple of
**  data->blocksize and be <= data->max_bytes.
**  When it returns, the caller can read out data->samples samples.
*/

int g72x_encode_block (G72x_DATA *data) ;
/*
**  The caller fills state->samples some integer multiple data->samples_per_block
**  (up to G72x_BLOCK_SIZE) samples before calling the function.
**  When it returns, the caller can read out bytes encoded bytes.
*/

#endif /* !G72X_HEADER_FILE */
/*
** Do not edit or modify anything in this comment block.
** The arch-tag line is a file identity tag for the GNU Arch
** revision control system.
**
** arch-tag: 6ca84e5f-f932-4ba1-87ee-37056d921621
*/

/*
 * This source code is a product of Sun Microsystems, Inc. and is provided
 * for unrestricted use.  Users may copy or modify this source code without
 * charge.
 *
 * SUN SOURCE CODE IS PROVIDED AS IS WITH NO WARRANTIES OF ANY KIND INCLUDING
 * THE WARRANTIES OF DESIGN, MERCHANTIBILITY AND FITNESS FOR A PARTICULAR
 * PURPOSE, OR ARISING FROM A COURSE OF DEALING, USAGE OR TRADE PRACTICE.
 *
 * Sun source code is provided with no support and without any obligation on
 * the part of Sun Microsystems, Inc. to assist in its use, correction,
 * modification or enhancement.
 *
 * SUN MICROSYSTEMS, INC. SHALL HAVE NO LIABILITY WITH RESPECT TO THE
 * INFRINGEMENT OF COPYRIGHTS, TRADE SECRETS OR ANY PATENTS BY THIS SOFTWARE
 * OR ANY PART THEREOF.
 *
 * In no event will Sun Microsystems, Inc. be liable for any lost revenue
 * or profits or other special, indirect and consequential damages, even if
 * Sun has been advised of the possibility of such damages.
 *
 * Sun Microsystems, Inc.
 * 2550 Garcia Avenue
 * Mountain View, California  94043
 */

#ifndef G72X_PRIVATE_H
#define G72X_PRIVATE_H


/*
** The following is the definition of the state structure used by the
** G.721/G.723 encoder and decoder to preserve their internal state
** between successive calls.  The meanings of the majority of the state
** structure fields are explained in detail in the CCITT Recommendation
** G.721.  The field names are essentially identical to variable names
** in the bit level description of the coding algorithm included in this
** Recommendation.
*/

typedef struct private_g72x
{   long  yl;   /* Locked or steady state step size multiplier. */
    short yu;   /* Unlocked or non-steady state step size multiplier. */
    short dms;  /* Short term energy estimate. */
    short dml;  /* Long term energy estimate. */
    short ap;   /* Linear weighting coefficient of 'yl' and 'yu'. */

    short a[2]; /* Coefficients of pole portion of prediction filter. */
    short b[6]; /* Coefficients of zero portion of prediction filter. */
    short pk[2];    /*
                    ** Signs of previous two samples of a partially
                    ** reconstructed signal.
                    **/
    short dq[6];    /*
                    ** Previous 6 samples of the quantized difference
                    ** signal represented in an internal floating point
                    ** format.
                    **/
    short sr[2];    /*
                    ** Previous 2 samples of the quantized difference
                    ** signal represented in an internal floating point
                    ** format.
                    */
    char td;    /* delayed tone detect, new in 1988 version */

    /*  The following struct members were added for libsndfile. The original
    **  code worked by calling a set of functions on a sample by sample basis
    **  which is slow on architectures like Intel x86. For libsndfile, this
    **  was changed so that the encoding and decoding routines could work on
    **  a block of samples at a time to reduce the function call overhead.
    */
    int     (*encoder) (int, struct private_g72x* state) ;
    int     (*decoder) (int, struct private_g72x* state) ;

    int     codec_bits ;
    int     byte_index, sample_index ;

} G72x_STATE ;



int predictor_zero (G72x_STATE *state_ptr);

int predictor_pole (G72x_STATE *state_ptr);

int step_size (G72x_STATE *state_ptr);

int quantize (int d, int    y, short *table, int size);

int reconstruct (int sign, int dqln,    int y);

void update (int code_size, int y, int wi, int fi, int dq, int sr, int dqsez, G72x_STATE *state_ptr);

int g721_encoder    (int sample, G72x_STATE *state_ptr);
int g721_decoder    (int code, G72x_STATE *state_ptr);

int g723_16_encoder (int sample, G72x_STATE *state_ptr);
int g723_16_decoder (int code, G72x_STATE *state_ptr);

int g723_24_encoder (int sample, G72x_STATE *state_ptr);
int g723_24_decoder (int code, G72x_STATE *state_ptr);

int g723_40_encoder (int sample, G72x_STATE *state_ptr);
int g723_40_decoder (int code, G72x_STATE *state_ptr);

int unpack_bytes (G72x_DATA *data, int bits) ;
int pack_bytes (G72x_DATA *data, int bits) ;

void private_init_state (G72x_STATE *state_ptr) ;

#endif /* G72X_PRIVATE_H */
/*
** Do not edit or modify anything in this comment block.
** The arch-tag line is a file identity tag for the GNU Arch
** revision control system.
**
** arch-tag: d9ad4da7-0fa3-471d-8020-720b5cfb5e5b
*/

/*
** Copyright (C) 1999-2004 Erik de Castro Lopo <erikd@mega-nerd.com>
**
** This program is free software; you can redistribute it and/or modify
** it under the terms of the GNU Lesser General Public License as published by
** the Free Software Foundation; either version 2.1 of the License, or
** (at your option) any later version.
**
** This program is distributed in the hope that it will be useful,
** but WITHOUT ANY WARRANTY; without even the implied warranty of
** MERCHANTABILITY or FITNESS FOR A PARTICULAR PURPOSE.  See the
** GNU Lesser General Public License for more details.
**
** You should have received a copy of the GNU Lesser General Public License
** along with this program; if not, write to the Free Software
** Foundation, Inc., 59 Temple Place - Suite 330, Boston, MA 02111-1307, USA.
*/


/*
** Many file types (ie WAV, AIFF) use sets of four consecutive bytes as a
** marker indicating different sections of the file.
** The following MAKE_MARKER macro allows th creation of integer constants
** for these markers.
*/

#if (CPU_IS_LITTLE_ENDIAN == 1)
    #define MAKE_MARKER(a,b,c,d)    ((a)|((b)<<8)|((c)<<16)|((d)<<24))
#elif (CPU_IS_BIG_ENDIAN == 1)
    #define MAKE_MARKER(a,b,c,d)    (((a)<<24)|((b)<<16)|((c)<<8)|(d))
#else
    #error "Target CPU endian-ness unknown. May need to hand edit src/config.h"
#endif

/* wo standard endswap macros. */

#define ENDSWAP_SHORT(x)    ((((x)>>8)&0xFF)+(((x)&0xFF)<<8))
#define ENDSWAP_INT(x)      ((((x)>>24)&0xFF)+(((x)>>8)&0xFF00)+(((x)&0xFF00)<<8)+(((x)&0xFF)<<24))
/*
** Macros to handle reading of data of a specific endian-ness into host endian
** shorts and ints. The single input is an unsigned char* pointer to the start
** of the object. There are two versions of each macro as we need to deal with
** both big and little endian CPUs.
*/

#if (CPU_IS_LITTLE_ENDIAN == 1)
    #define LES2H_SHORT(x)          (x)
    #define LEI2H_INT(x)            (x)

    #define BES2H_SHORT(x)          ENDSWAP_SHORT(x)
    #define BEI2H_INT(x)            ENDSWAP_INT(x)

#elif (CPU_IS_BIG_ENDIAN == 1)
    #define LES2H_SHORT(x)          ENDSWAP_SHORT(x)
    #define LEI2H_INT(x)            ENDSWAP_INT(x)

    #define BES2H_SHORT(x)          (x)
    #define BEI2H_INT(x)            (x)

#else
    #error "Target CPU endian-ness unknown. May need to hand edit src/config.h"
#endif

#define LES2H_SHORT_PTR(x)      ((x) [0] + ((x) [1] << 8))
#define LES2H_INT_PTR(x)        (((x) [0] << 16) + ((x) [1] << 24))

#define LET2H_SHORT_PTR(x)      ((x) [1] + ((x) [2] << 8))
#define LET2H_INT_PTR(x)        (((x) [0] << 8) + ((x) [1] << 16) + ((x) [2] << 24))

#define LEI2H_SHORT_PTR(x)      ((x) [2] + ((x) [3] << 8))
#define LEI2H_INT_PTR(x)        ((x) [0] + ((x) [1] << 8) + ((x) [2] << 16) + ((x) [3] << 24))

#define BES2H_SHORT_PTR(x)      (((x) [0] << 8) + (x) [1])
#define BES2H_INT_PTR(x)        (((x) [0] << 24) + ((x) [1] << 16))

#define BET2H_SHORT_PTR(x)      (((x) [0] << 8) + (x) [1])
#define BET2H_INT_PTR(x)        (((x) [0] << 24) + ((x) [1] << 16) + ((x) [2] << 8))

#define BEI2H_SHORT_PTR(x)      (((x) [0] << 8) + (x) [1])
#define BEI2H_INT_PTR(x)        (((x) [0] << 24) + ((x) [1] << 16) + ((x) [2] << 8) + (x) [3])

/* Endian swapping routines implemented in sfendian.c. */

void    endswap_short_array (short *ptr, int len) ;
void    endswap_int_array   (int *ptr, int len) ;

/* Always swaps 8 byte values whether sizeof (long) == 8 or not. */
void    endswap_long_array  (long *ptr, int len) ;

void    endswap_short_copy  (short *dest, short *src, int len) ;
void    endswap_int_copy    (int *dest, int *src, int len) ;

/* Always swaps 8 byte values whether sizeof (long) == 8 or not. */
void    endswap_long_copy   (long *dest, long *src, int len) ;

/*
** Do not edit or modify anything in this comment block.
** The arch-tag line is a file identity tag for the GNU Arch
** revision control system.
**
** arch-tag: f0c5cd54-42d3-4237-90ec-11fe24995de7
*/
/*
 * Copyright 1992 by Jutta Degener and Carsten Bormann, Technische
 * Universitaet Berlin.  See the accompanying file "COPYRIGHT" for
 * details.  THERE IS ABSOLUTELY NO WARRANTY FOR THIS SOFTWARE.
 */

#ifndef GSM_H
#define GSM_H


/*
 *  Interface
 */

typedef struct gsm_state *  gsm;
typedef short               gsm_signal;     /* signed 16 bit */
typedef unsigned char       gsm_byte;
typedef gsm_byte            gsm_frame[33];      /* 33 * 8 bits   */

#define GSM_MAGIC       0xD         /* 13 kbit/s RPE-LTP */

#define GSM_PATCHLEVEL      10
#define GSM_MINOR           0
#define GSM_MAJOR           1

#define GSM_OPT_VERBOSE     1
#define GSM_OPT_FAST        2
#define GSM_OPT_LTP_CUT     3
#define GSM_OPT_WAV49       4
#define GSM_OPT_FRAME_INDEX 5
#define GSM_OPT_FRAME_CHAIN 6

gsm  gsm_create     (void);

/* Added for libsndfile : May 6, 2002 */
void gsm_init (gsm);

void gsm_destroy (gsm);

int  gsm_print   (FILE *, gsm, gsm_byte  *);
int  gsm_option  (gsm, int, int *);

void gsm_encode  (gsm, gsm_signal *, gsm_byte  *);
int  gsm_decode  (gsm, gsm_byte   *, gsm_signal *);

int  gsm_explode (gsm, gsm_byte   *, gsm_signal *);
void gsm_implode (gsm, gsm_signal *, gsm_byte   *);

#endif  /* GSM_H */
/*
** Do not edit or modify anything in this comment block.
** The arch-tag line is a file identity tag for the GNU Arch
** revision control system.
**
** arch-tag: 8cfc7698-5433-4b6f-aeca-967c6fda4dec
*/

/*
** Copyright (C) 1999-2004 Erik de Castro Lopo <erikd@mega-nerd.com>
**
** This program is free software; you can redistribute it and/or modify
** it under the terms of the GNU Lesser General Public License as published by
** the Free Software Foundation; either version 2.1 of the License, or
** (at your option) any later version.
**
** This program is distributed in the hope that it will be useful,
** but WITHOUT ANY WARRANTY; without even the implied warranty of
** MERCHANTABILITY or FITNESS FOR A PARTICULAR PURPOSE.  See the
** GNU Lesser General Public License for more details.
**
** You should have received a copy of the GNU Lesser General Public License
** along with this program; if not, write to the Free Software
** Foundation, Inc., 59 Temple Place - Suite 330, Boston, MA 02111-1307, USA.
*/

#ifndef AU_HEADER_FILE
#define AU_HEADER_FILE


enum
{   AU_H_G721_32    = 200,
    AU_H_G723_24    = 201,
    AU_H_G723_40    = 202
} ;

int au_g72x_reader_init (SF_PRIVATE *psf, int codec) ;
int au_g72x_writer_init (SF_PRIVATE *psf, int codec) ;

#endif /* AU_HEADER_FILE */
/*
** Do not edit or modify anything in this comment block.
** The arch-tag line is a file identity tag for the GNU Arch
** revision control system.
**
** arch-tag: 63affc81-e204-4468-9705-60abe4d10689
*/
/*
** Copyright (C) 1999-2004 Erik de Castro Lopo <erikd@mega-nerd.com>
**
** This program is free software; you can redistribute it and/or modify
** it under the terms of the GNU Lesser General Public License as published by
** the Free Software Foundation; either version 2.1 of the License, or
** (at your option) any later version.
**
** This program is distributed in the hope that it will be useful,
** but WITHOUT ANY WARRANTY; without even the implied warranty of
** MERCHANTABILITY or FITNESS FOR A PARTICULAR PURPOSE.  See the
** GNU Lesser General Public License for more details.
**
** You should have received a copy of the GNU Lesser General Public License
** along with this program; if not, write to the Free Software
** Foundation, Inc., 59 Temple Place - Suite 330, Boston, MA 02111-1307, USA.
*/

/* This file contains definitions commong to WAV and W64 files. */


#ifndef WAV_W64_H_INCLUDED
#define WAV_W64_H_INCLUDED

/*------------------------------------------------------------------------------
** List of known WAV format tags
*/

enum
{
  /* keep sorted for wav_w64_format_str() */
    WAVE_FORMAT_UNKNOWN                 = 0x0000,       /* Microsoft Corporation */
<<<<<<< HEAD
    // WAVE_FORMAT_PCM                     = 0x0001,       /* Microsoft PCM format */ // 2022 QTSIN
=======
    WAVE_FORMAT_MS_PCM                  = 0x0001,       /* Microsoft PCM format */
    /* -------------------------------------------------------------------------
    creating and using WAVE_FORMAT_MS_PCM in this module, as WAVE_FORMAT_PCM may
    be defined by windows, e.g., in mmeapi.h -- which breaks the build...thanks
    important: WAVE_FORMAT_MS_PCM must be 1, as WAV format tag | 1.4.2.1 (ge)
    ------------------------------------------------------------------------- */
    /* WAVE_FORMAT_PCM                  = 0x0001, */    /* Microsoft PCM format */
>>>>>>> d0ee61c5
    WAVE_FORMAT_MS_ADPCM                = 0x0002,       /* Microsoft ADPCM */
    WAVE_FORMAT_IEEE_FLOAT              = 0x0003,       /* Micrososft 32 bit float format */
    WAVE_FORMAT_VSELP                   = 0x0004,       /* Compaq Computer Corporation */
    WAVE_FORMAT_IBM_CVSD                = 0x0005,       /* IBM Corporation */
    WAVE_FORMAT_ALAW                    = 0x0006,       /* Microsoft Corporation */
    WAVE_FORMAT_MULAW                   = 0x0007,       /* Microsoft Corporation */
    WAVE_FORMAT_OKI_ADPCM               = 0x0010,       /* OKI */
    WAVE_FORMAT_IMA_ADPCM               = 0x0011,       /* Intel Corporation */
    WAVE_FORMAT_MEDIASPACE_ADPCM        = 0x0012,       /* Videologic */
    WAVE_FORMAT_SIERRA_ADPCM            = 0x0013,       /* Sierra Semiconductor Corp */
    WAVE_FORMAT_G723_ADPCM              = 0x0014,       /* Antex Electronics Corporation */
    WAVE_FORMAT_DIGISTD                 = 0x0015,       /* DSP Solutions, Inc. */
    WAVE_FORMAT_DIGIFIX                 = 0x0016,       /* DSP Solutions, Inc. */
    WAVE_FORMAT_DIALOGIC_OKI_ADPCM      = 0x0017,       /*  Dialogic Corporation  */
    WAVE_FORMAT_MEDIAVISION_ADPCM       = 0x0018,       /*  Media Vision, Inc. */
    WAVE_FORMAT_CU_CODEC                = 0x0019,       /* Hewlett-Packard Company */
    WAVE_FORMAT_YAMAHA_ADPCM            = 0x0020,       /* Yamaha Corporation of America */
    WAVE_FORMAT_SONARC                  = 0x0021,       /* Speech Compression */
    WAVE_FORMAT_DSPGROUP_TRUESPEECH     = 0x0022,       /* DSP Group, Inc */
    WAVE_FORMAT_ECHOSC1                 = 0x0023,       /* Echo Speech Corporation */
    WAVE_FORMAT_AUDIOFILE_AF36          = 0x0024,       /* Audiofile, Inc. */
    WAVE_FORMAT_APTX                    = 0x0025,       /* Audio Processing Technology */
    WAVE_FORMAT_AUDIOFILE_AF10          = 0x0026,       /* Audiofile, Inc. */
    WAVE_FORMAT_PROSODY_1612            = 0x0027,       /* Aculab plc */
    WAVE_FORMAT_LRC                     = 0x0028,       /* Merging Technologies S.A. */
    WAVE_FORMAT_DOLBY_AC2               = 0x0030,       /* Dolby Laboratories */
    WAVE_FORMAT_GSM610                  = 0x0031,       /* Microsoft Corporation */
    WAVE_FORMAT_MSNAUDIO                = 0x0032,       /* Microsoft Corporation */
    WAVE_FORMAT_ANTEX_ADPCME            = 0x0033,       /* Antex Electronics Corporation */
    WAVE_FORMAT_CONTROL_RES_VQLPC       = 0x0034,       /* Control Resources Limited */
    WAVE_FORMAT_DIGIREAL                = 0x0035,       /* DSP Solutions, Inc. */
    WAVE_FORMAT_DIGIADPCM               = 0x0036,       /* DSP Solutions, Inc. */
    WAVE_FORMAT_CONTROL_RES_CR10        = 0x0037,       /* Control Resources Limited */
    WAVE_FORMAT_NMS_VBXADPCM            = 0x0038,       /* Natural MicroSystems */
    WAVE_FORMAT_ROLAND_RDAC             = 0x0039,       /* Roland */
    WAVE_FORMAT_ECHOSC3                 = 0x003A,       /* Echo Speech Corporation */
    WAVE_FORMAT_ROCKWELL_ADPCM          = 0x003B,       /* Rockwell International */
    WAVE_FORMAT_ROCKWELL_DIGITALK       = 0x003C,       /* Rockwell International */
    WAVE_FORMAT_XEBEC                   = 0x003D,       /* Xebec Multimedia Solutions Limited */
    WAVE_FORMAT_G721_ADPCM              = 0x0040,       /* Antex Electronics Corporation */
    WAVE_FORMAT_G728_CELP               = 0x0041,       /* Antex Electronics Corporation */
    WAVE_FORMAT_MSG723                  = 0x0042,       /* Microsoft Corporation */
    WAVE_FORMAT_MPEG                    = 0x0050,       /* Microsoft Corporation */
    WAVE_FORMAT_RT24                    = 0x0052,       /* InSoft Inc. */
    WAVE_FORMAT_PAC                     = 0x0053,       /* InSoft Inc. */
    WAVE_FORMAT_MPEGLAYER3              = 0x0055,       /* MPEG 3 Layer 1 */
    WAVE_FORMAT_LUCENT_G723             = 0x0059,       /* Lucent Technologies */
    WAVE_FORMAT_CIRRUS                  = 0x0060,       /* Cirrus Logic */
    WAVE_FORMAT_ESPCM                   = 0x0061,       /* ESS Technology */
    WAVE_FORMAT_VOXWARE                 = 0x0062,       /* Voxware Inc */
    WAVE_FORMAT_CANOPUS_ATRAC           = 0x0063,       /* Canopus, Co., Ltd. */
    WAVE_FORMAT_G726_ADPCM              = 0x0064,       /* APICOM */
    WAVE_FORMAT_G722_ADPCM              = 0x0065,       /* APICOM */
    WAVE_FORMAT_DSAT                    = 0x0066,       /* Microsoft Corporation */
    WAVE_FORMAT_DSAT_DISPLAY            = 0x0067,       /* Microsoft Corporation */
    WAVE_FORMAT_VOXWARE_BYTE_ALIGNED    = 0x0069,       /* Voxware Inc. */
    WAVE_FORMAT_VOXWARE_AC8             = 0x0070,       /* Voxware Inc. */
    WAVE_FORMAT_VOXWARE_AC10            = 0x0071,       /* Voxware Inc. */
    WAVE_FORMAT_VOXWARE_AC16            = 0x0072,       /* Voxware Inc. */
    WAVE_FORMAT_VOXWARE_AC20            = 0x0073,       /* Voxware Inc. */
    WAVE_FORMAT_VOXWARE_RT24            = 0x0074,       /* Voxware Inc. */
    WAVE_FORMAT_VOXWARE_RT29            = 0x0075,       /* Voxware Inc. */
    WAVE_FORMAT_VOXWARE_RT29HW          = 0x0076,       /* Voxware Inc. */
    WAVE_FORMAT_VOXWARE_VR12            = 0x0077,       /* Voxware Inc. */
    WAVE_FORMAT_VOXWARE_VR18            = 0x0078,       /* Voxware Inc. */
    WAVE_FORMAT_VOXWARE_TQ40            = 0x0079,       /* Voxware Inc. */
    WAVE_FORMAT_SOFTSOUND               = 0x0080,       /* Softsound, Ltd. */
    WAVE_FORMAT_VOXARE_TQ60             = 0x0081,       /* Voxware Inc. */
    WAVE_FORMAT_MSRT24                  = 0x0082,       /* Microsoft Corporation */
    WAVE_FORMAT_G729A                   = 0x0083,       /* AT&T Laboratories */
    WAVE_FORMAT_MVI_MV12                = 0x0084,       /* Motion Pixels */
    WAVE_FORMAT_DF_G726                 = 0x0085,       /* DataFusion Systems (Pty) (Ltd) */
    WAVE_FORMAT_DF_GSM610               = 0x0086,       /* DataFusion Systems (Pty) (Ltd) */
    /* removed because duplicate */
    /* WAVE_FORMAT_ISIAUDIO             = 0x0088, */    /* Iterated Systems, Inc. */
    WAVE_FORMAT_ONLIVE                  = 0x0089,       /* OnLive! Technologies, Inc. */
    WAVE_FORMAT_SBC24                   = 0x0091,       /* Siemens Business Communications Systems */
    WAVE_FORMAT_DOLBY_AC3_SPDIF         = 0x0092,       /* Sonic Foundry */
    WAVE_FORMAT_ZYXEL_ADPCM             = 0x0097,       /* ZyXEL Communications, Inc. */
    WAVE_FORMAT_PHILIPS_LPCBB           = 0x0098,       /* Philips Speech Processing */
    WAVE_FORMAT_PACKED                  = 0x0099,       /* Studer Professional Audio AG */
    WAVE_FORMAT_RHETOREX_ADPCM          = 0x0100,       /* Rhetorex, Inc. */

    /* removed because of the following */
    /* WAVE_FORMAT_IRAT                 = 0x0101,*/     /* BeCubed Software Inc. */

    /* these three are unofficial */
    IBM_FORMAT_MULAW                    = 0x0101,       /* IBM mu-law format */
    IBM_FORMAT_ALAW                     = 0x0102,       /* IBM a-law format */
    IBM_FORMAT_ADPCM                    = 0x0103,       /* IBM AVC Adaptive Differential PCM format */

    WAVE_FORMAT_VIVO_G723               = 0x0111,       /* Vivo Software */
    WAVE_FORMAT_VIVO_SIREN              = 0x0112,       /* Vivo Software */
    WAVE_FORMAT_DIGITAL_G723            = 0x0123,       /* Digital Equipment Corporation */
    WAVE_FORMAT_CREATIVE_ADPCM          = 0x0200,       /* Creative Labs, Inc */
    WAVE_FORMAT_CREATIVE_FASTSPEECH8    = 0x0202,       /* Creative Labs, Inc */
    WAVE_FORMAT_CREATIVE_FASTSPEECH10   = 0x0203,       /* Creative Labs, Inc */
    WAVE_FORMAT_QUARTERDECK             = 0x0220,       /* Quarterdeck Corporation */
    WAVE_FORMAT_FM_TOWNS_SND            = 0x0300,       /* Fujitsu Corporation */
    WAVE_FORMAT_BZV_DIGITAL             = 0x0400,       /* Brooktree Corporation */
    WAVE_FORMAT_VME_VMPCM               = 0x0680,       /* AT&T Labs, Inc. */
    WAVE_FORMAT_OLIGSM                  = 0x1000,       /* Ing C. Olivetti & C., S.p.A. */
    WAVE_FORMAT_OLIADPCM                = 0x1001,       /* Ing C. Olivetti & C., S.p.A. */
    WAVE_FORMAT_OLICELP                 = 0x1002,       /* Ing C. Olivetti & C., S.p.A. */
    WAVE_FORMAT_OLISBC                  = 0x1003,       /* Ing C. Olivetti & C., S.p.A. */
    WAVE_FORMAT_OLIOPR                  = 0x1004,       /* Ing C. Olivetti & C., S.p.A. */
    WAVE_FORMAT_LH_CODEC                = 0x1100,       /* Lernout & Hauspie */
    WAVE_FORMAT_NORRIS                  = 0x1400,       /* Norris Communications, Inc. */
    /* removed because duplicate */
    /* WAVE_FORMAT_ISIAUDIO             = 0x1401, */    /* AT&T Labs, Inc. */
    WAVE_FORMAT_SOUNDSPACE_MUSICOMPRESS = 0x1500,       /* AT&T Labs, Inc. */
    WAVE_FORMAT_DVM                     = 0x2000,       /* FAST Multimedia AG */
    WAVE_FORMAT_INTERWAV_VSC112         = 0x7150,       /* ????? */
    WAVE_FORMAT_EXTENSIBLE              = 0xFFFE
} ;

typedef struct
{   unsigned short  format ;
    unsigned short  channels ;
    unsigned int    samplerate ;
    unsigned int    bytespersec ;
    unsigned short  blockalign ;
    unsigned short  bitwidth ;
} MIN_WAV_FMT ;

typedef struct
{   unsigned short  format ;
    unsigned short  channels ;
    unsigned int    samplerate ;
    unsigned int    bytespersec ;
    unsigned short  blockalign ;
    unsigned short  bitwidth ;
    unsigned short  extrabytes ;
    unsigned short  dummy ;
} WAV_FMT_SIZE20 ;

typedef struct
{   unsigned short  format ;
    unsigned short  channels ;
    unsigned int    samplerate ;
    unsigned int    bytespersec ;
    unsigned short  blockalign ;
    unsigned short  bitwidth ;
    unsigned short  extrabytes ;
    unsigned short  samplesperblock ;
    unsigned short  numcoeffs ;
    struct
    {   short   coeff1 ;
        short   coeff2 ;
    }   coeffs [7] ;
} MS_ADPCM_WAV_FMT ;

typedef struct
{   unsigned short  format ;
    unsigned short  channels ;
    unsigned int    samplerate ;
    unsigned int    bytespersec ;
    unsigned short  blockalign ;
    unsigned short  bitwidth ;
    unsigned short  extrabytes ;
    unsigned short  samplesperblock ;
} IMA_ADPCM_WAV_FMT ;

typedef struct
{   unsigned short  format ;
    unsigned short  channels ;
    unsigned int    samplerate ;
    unsigned int    bytespersec ;
    unsigned short  blockalign ;
    unsigned short  bitwidth ;
    unsigned short  extrabytes ;
    unsigned short  auxblocksize ;
} G72x_ADPCM_WAV_FMT ;


typedef struct
{   unsigned short  format ;
    unsigned short  channels ;
    unsigned int    samplerate ;
    unsigned int    bytespersec ;
    unsigned short  blockalign ;
    unsigned short  bitwidth ;
    unsigned short  extrabytes ;
    unsigned short  samplesperblock ;
} GSM610_WAV_FMT ;

typedef struct
{   unsigned int    esf_field1 ;
    unsigned short  esf_field2 ;
    unsigned short  esf_field3 ;
    char            esf_field4 [8] ;
} EXT_SUBFORMAT ;

typedef struct
{   unsigned short  format ;
    unsigned short  channels ;
    unsigned int    samplerate ;
    unsigned int    bytespersec ;
    unsigned short  blockalign ;
    unsigned short  bitwidth ;
    unsigned short  extrabytes ;
    unsigned short  validbits ;
    unsigned int    channelmask ;
    EXT_SUBFORMAT   esf ;
} EXTENSIBLE_WAV_FMT ;

typedef union
{   unsigned short      format ;
    MIN_WAV_FMT         min ;
    IMA_ADPCM_WAV_FMT   ima ;
    MS_ADPCM_WAV_FMT    msadpcm ;
    G72x_ADPCM_WAV_FMT  g72x ;
    EXTENSIBLE_WAV_FMT  ext ;
    GSM610_WAV_FMT      gsm610 ;
    WAV_FMT_SIZE20      size20 ;
    char                padding [512] ;
} WAV_FMT ;

typedef struct
{   int frames ;
} FACT_CHUNK ;

#define     WAV_W64_GSM610_BLOCKSIZE    65
#define     WAV_W64_GSM610_SAMPLES      320

/*------------------------------------------------------------------------------------
**  Functions defined in wav_ms_adpcm.c
*/

#define MSADPCM_ADAPT_COEFF_COUNT   7

void    msadpcm_write_adapt_coeffs (SF_PRIVATE *psf) ;

/*------------------------------------------------------------------------------------
**  Functions defined in wav_gsm610.c
*/

int     wav_w64_srate2blocksize (int srate_chan_product) ;
char const* wav_w64_format_str (int k) ;
int     wav_w64_read_fmt_chunk (SF_PRIVATE *psf, WAV_FMT *wav_fmt, int structsize) ;

#endif
/*
** Do not edit or modify anything in this comment block.
** The arch-tag line is a file identity tag for the GNU Arch
** revision control system.
**
** arch-tag: 877fde12-9be3-4a31-8a5a-fdae39958613
*/
/*
** Copyright (C) 1999-2001 Erik de Castro Lopo <erikd@mega-nerd.com>
**
** This program is free software; you can redistribute it and/or modify
** it under the terms of the GNU Lesser General Public License as published by
** the Free Software Foundation; either version 2.1 of the License, or
** (at your option) any later version.
**
** This program is distributed in the hope that it will be useful,
** but WITHOUT ANY WARRANTY; without even the implied warranty of
** MERCHANTABILITY or FITNESS FOR A PARTICULAR PURPOSE.  See the
** GNU Lesser General Public License for more details.
**
** You should have received a copy of the GNU Lesser General Public License
** along with this program; if not, write to the Free Software
** Foundation, Inc., 59 Temple Place - Suite 330, Boston, MA 02111-1307, USA.
*/

/*
** This file is not the same as the original file from Sun Microsystems. Nearly
** all the original definitions and function prototypes that were in the file
** of this name have been moved to private.h.
*/

#ifndef G72X_HEADER_FILE
#define G72X_HEADER_FILE

/*
** Number of samples per block to process.
** Must be a common multiple of possible bits per sample : 2, 3, 4, 5 and 8.
*/
#define G72x_BLOCK_SIZE     (3*5*8)

/*
**  Identifiers for the differing kinds of G72x ADPCM codecs.
**  The identifiers also define the number of encoded bits per sample.
*/

enum
{   G723_16_BITS_PER_SAMPLE = 2,
    G723_24_BITS_PER_SAMPLE = 3,
    G723_40_BITS_PER_SAMPLE = 5,

    G721_32_BITS_PER_SAMPLE = 4,
    G721_40_BITS_PER_SAMPLE = 5,

    G723_16_SAMPLES_PER_BLOCK = G72x_BLOCK_SIZE,
    G723_24_SAMPLES_PER_BLOCK = G723_24_BITS_PER_SAMPLE * (G72x_BLOCK_SIZE / G723_24_BITS_PER_SAMPLE),
    G723_40_SAMPLES_PER_BLOCK = G723_40_BITS_PER_SAMPLE * (G72x_BLOCK_SIZE / G723_40_BITS_PER_SAMPLE),

    G721_32_SAMPLES_PER_BLOCK = G72x_BLOCK_SIZE,
    G721_40_SAMPLES_PER_BLOCK = G721_40_BITS_PER_SAMPLE * (G72x_BLOCK_SIZE / G721_40_BITS_PER_SAMPLE),

    G723_16_BYTES_PER_BLOCK = (G723_16_BITS_PER_SAMPLE * G72x_BLOCK_SIZE) / 8,
    G723_24_BYTES_PER_BLOCK = (G723_24_BITS_PER_SAMPLE * G72x_BLOCK_SIZE) / 8,
    G723_40_BYTES_PER_BLOCK = (G723_40_BITS_PER_SAMPLE * G72x_BLOCK_SIZE) / 8,

    G721_32_BYTES_PER_BLOCK = (G721_32_BITS_PER_SAMPLE * G72x_BLOCK_SIZE) / 8,
    G721_40_BYTES_PER_BLOCK = (G721_40_BITS_PER_SAMPLE * G72x_BLOCK_SIZE) / 8
} ;

/*
** This is the public structure for passing data between the caller and
** the G72x encoder and decoder.
** The private array is used by the encoder and decoder for internal
** state information and should not be changed in any way by the caller.
** When decoding or encoding a stream, the same instance of this struct
** should be used for every call so that the decoder/encoder keeps the
** correct state data between calls.
*/

typedef struct
{   /* Private data. Don't mess with it. */
    unsigned long   sprivateo [256 / sizeof (long)] ;

    /* Public data. Read only. */
    int             blocksize, max_bytes, samplesperblock, bytesperblock ;

    /* Public data. Read and write. */
    int             blocks, blockcount, samplecount ;
    unsigned char   block   [G72x_BLOCK_SIZE] ;
    short           samples [G72x_BLOCK_SIZE] ;
} G72x_DATA ;

/* External function definitions. */

int g72x_reader_init (G72x_DATA *data, int codec) ;
int g72x_writer_init (G72x_DATA *data, int codec) ;
/*
**  Initialize the ADPCM state table for the given codec.
**  Return 0 on success, 1 on fail.
*/

int g72x_decode_block (G72x_DATA *data) ;
/*
**  The caller fills data->block with data->bytes bytes before calling the
**  function. The value data->bytes must be an integer multiple of
**  data->blocksize and be <= data->max_bytes.
**  When it returns, the caller can read out data->samples samples.
*/

int g72x_encode_block (G72x_DATA *data) ;
/*
**  The caller fills state->samples some integer multiple data->samples_per_block
**  (up to G72x_BLOCK_SIZE) samples before calling the function.
**  When it returns, the caller can read out bytes encoded bytes.
*/

#endif /* !G72X_HEADER_FILE */
/*
** Do not edit or modify anything in this comment block.
** The arch-tag line is a file identity tag for the GNU Arch
** revision control system.
**
** arch-tag: 6ca84e5f-f932-4ba1-87ee-37056d921621
*/

/*
 * Copyright 1992 by Jutta Degener and Carsten Bormann, Technische
 * Universitaet Berlin.  See the accompanying file "COPYRIGHT" for
 * details.  THERE IS ABSOLUTELY NO WARRANTY FOR THIS SOFTWARE.
 */

#ifndef PRIVATE_H
#define PRIVATE_H

/* Added by Erik de Castro Lopo */
#define USE_FLOAT_MUL
#define FAST
#define WAV49
/* Added by Erik de Castro Lopo */



typedef short               word;       /* 16 bit signed int    */
typedef int                 longword;   /* 32 bit signed int    */

typedef unsigned short      uword;      /* unsigned word    */
typedef unsigned int        ulongword;  /* unsigned longword    */

struct gsm_state
{   word            dp0[ 280 ] ;

    word            z1;         /* preprocessing.c, Offset_com. */
    longword        L_z2;       /*                  Offset_com. */
    int             mp;         /*                  Preemphasis */

    word            u[8] ;          /* short_term_aly_filter.c  */
    word            LARpp[2][8] ;   /*                              */
    word            j;              /*                              */

    word            ltp_cut;        /* long_term.c, LTP crosscorr.  */
    word            nrp;            /* 40 */    /* long_term.c, synthesis   */
    word            v[9] ;          /* short_term.c, synthesis  */
    word            msr;            /* decoder.c,   Postprocessing  */

    char            verbose;        /* only used if !NDEBUG     */
    char            fast;           /* only used if FAST        */

    char            wav_fmt;        /* only used if WAV49 defined   */
    unsigned char   frame_index;    /*            odd/even chaining */
    unsigned char   frame_chain;    /*   half-byte to carry forward */

    /* Moved here from code.c where it was defined as static */
    word e[50] ;
} ;

typedef struct gsm_state GSM_STATE ;

#define MIN_WORD    (-32767 - 1)
#define MAX_WORD      32767

#define MIN_LONGWORD    (-2147483647 - 1)
#define MAX_LONGWORD      2147483647

/* Signed arithmetic shift right. */
static C_INLINE word
SASR_W (word x, word by)
{   return (x >> by) ;
} /* SASR */

static C_INLINE longword
SASR_L (longword x, word by)
{   return (x >> by) ;
} /* SASR */

/*
 *  Prototypes from add.c
 */
word    gsm_mult        (word a, word b) ;
longword gsm_L_mult     (word a, word b) ;
word    gsm_mult_r      (word a, word b) ;

word    gsm_div         (word num, word denum) ;

word    gsm_add         (word a, word b ) ;
longword gsm_L_add  (longword a, longword b ) ;

word    gsm_sub         (word a, word b) ;
longword gsm_L_sub  (longword a, longword b) ;

word    gsm_abs         (word a) ;

word    gsm_norm        (longword a ) ;

longword gsm_L_asl      (longword a, int n) ;
word    gsm_asl         (word a, int n) ;

longword gsm_L_asr      (longword a, int n) ;
word    gsm_asr         (word a, int n) ;

/*
 *  Inlined functions from add.h
 */

static C_INLINE longword
GSM_MULT_R (word a, word b)
{   return (((longword) (a)) * ((longword) (b)) + 16384) >> 15 ;
} /* GSM_MULT_R */

static C_INLINE longword
GSM_MULT (word a, word b)
{   return (((longword) (a)) * ((longword) (b))) >> 15 ;
} /* GSM_MULT */

static C_INLINE longword
GSM_L_MULT (word a, word b)
{   return ((longword) (a)) * ((longword) (b)) << 1 ;
} /* GSM_L_MULT */

static C_INLINE longword
GSM_L_ADD (longword a, longword b)
{   ulongword utmp ;

    if (a < 0 && b < 0)
    {   utmp = (ulongword)-((a) + 1) + (ulongword)-((b) + 1) ;
        return (utmp >= (ulongword) MAX_LONGWORD) ? MIN_LONGWORD : -(longword)utmp-2 ;
        } ;

    if (a > 0 && b > 0)
    {   utmp = (ulongword) a + (ulongword) b ;
        return (utmp >= (ulongword) MAX_LONGWORD) ? MAX_LONGWORD : utmp ;
        } ;

    return a + b ;
} /* GSM_L_ADD */

static C_INLINE longword
GSM_ADD (word a, word b)
{   longword ltmp ;

    ltmp = ((longword) a) + ((longword) b) ;

    if (ltmp >= MAX_WORD)
        return MAX_WORD ;
    if (ltmp <= MIN_WORD)
        return MIN_WORD ;

    return ltmp ;
} /* GSM_ADD */

static C_INLINE longword
GSM_SUB (word a, word b)
{   longword ltmp ;

    ltmp = ((longword) a) - ((longword) b) ;

    if (ltmp >= MAX_WORD)
        ltmp = MAX_WORD ;
    else if (ltmp <= MIN_WORD)
        ltmp = MIN_WORD ;

    return ltmp ;
} /* GSM_SUB */

static C_INLINE word
GSM_ABS (word a)
{
    if (a > 0)
        return a ;
    if (a == MIN_WORD)
        return MAX_WORD ;
    return -a ;
} /* GSM_ADD */


/*
 *  More prototypes from implementations..
 */
void Gsm_Coder (
        struct gsm_state    * S,
        word    * s,    /* [0..159] samples     IN  */
        word    * LARc, /* [0..7] LAR coefficients  OUT */
        word    * Nc,   /* [0..3] LTP lag       OUT     */
        word    * bc,   /* [0..3] coded LTP gain    OUT     */
        word    * Mc,   /* [0..3] RPE grid selection    OUT     */
        word    * xmaxc,/* [0..3] Coded maximum amplitude OUT   */
        word    * xMc) ;/* [13*4] normalized RPE samples OUT    */

void Gsm_Long_Term_Predictor (      /* 4x for 160 samples */
        struct gsm_state * S,
        word    * d,    /* [0..39]   residual signal    IN  */
        word    * dp,   /* [-120..-1] d'        IN  */
        word    * e,    /* [0..40]          OUT */
        word    * dpp,  /* [0..40]          OUT */
        word    * Nc,   /* correlation lag      OUT */
        word    * bc) ; /* gain factor          OUT */

void Gsm_LPC_Analysis (
        struct gsm_state * S,
        word * s,       /* 0..159 signals   IN/OUT  */
        word * LARc) ;   /* 0..7   LARc's   OUT */

void Gsm_Preprocess (
        struct gsm_state * S,
        word * s, word * so) ;

void Gsm_Encoding (
        struct gsm_state * S,
        word    * e,
        word    * ep,
        word    * xmaxc,
        word    * Mc,
        word    * xMc) ;

void Gsm_Short_Term_Analysis_Filter (
        struct gsm_state * S,
        word    * LARc, /* coded log area ratio [0..7]  IN  */
        word    * d) ;  /* st res. signal [0..159]  IN/OUT  */

void Gsm_Decoder (
        struct gsm_state * S,
        word    * LARcr,    /* [0..7]       IN  */
        word    * Ncr,      /* [0..3]       IN  */
        word    * bcr,      /* [0..3]       IN  */
        word    * Mcr,      /* [0..3]       IN  */
        word    * xmaxcr,   /* [0..3]       IN  */
        word    * xMcr,     /* [0..13*4]        IN  */
        word    * s) ;      /* [0..159]     OUT     */

void Gsm_Decoding (
        struct gsm_state * S,
        word    xmaxcr,
        word    Mcr,
        word    * xMcr,     /* [0..12]      IN  */
        word    * erp) ;    /* [0..39]      OUT     */

void Gsm_Long_Term_Synthesis_Filtering (
        struct gsm_state* S,
        word    Ncr,
        word    bcr,
        word    * erp,      /* [0..39]        IN    */
        word    * drp) ;    /* [-120..-1] IN, [0..40] OUT   */

void Gsm_RPE_Decoding (
    /*-struct gsm_state *S,-*/
        word xmaxcr,
        word Mcr,
        word * xMcr,  /* [0..12], 3 bits             IN      */
        word * erp) ; /* [0..39]                     OUT     */

void Gsm_RPE_Encoding (
        /*-struct gsm_state * S,-*/
        word    * e,            /* -5..-1][0..39][40..44     IN/OUT  */
        word    * xmaxc,        /*                              OUT */
        word    * Mc,           /*                              OUT */
        word    * xMc) ;        /* [0..12]                      OUT */

void Gsm_Short_Term_Synthesis_Filter (
        struct gsm_state * S,
        word    * LARcr,    /* log area ratios [0..7]  IN   */
        word    * drp,      /* received d [0...39]     IN   */
        word    * s) ;      /* signal   s [0..159]    OUT   */

void Gsm_Update_of_reconstructed_short_time_residual_signal (
        word    * dpp,      /* [0...39] IN  */
        word    * ep,       /* [0...39] IN  */
        word    * dp) ;     /* [-120...-1]  IN/OUT  */

/*
 *  Tables from table.c
 */
#ifndef GSM_TABLE_C

extern word gsm_A [8], gsm_B [8], gsm_MIC [8], gsm_MAC [8] ;
extern word gsm_INVA [8] ;
extern word gsm_DLB [4], gsm_QLB [4] ;
extern word gsm_H [11] ;
extern word gsm_NRFAC [8] ;
extern word gsm_FAC [8] ;

#endif  /* GSM_TABLE_C */

/*
 *  Debugging
 */
#ifdef NDEBUG

#   define  gsm_debug_words(a, b, c, d)     /* nil */
#   define  gsm_debug_longwords(a, b, c, d)     /* nil */
#   define  gsm_debug_word(a, b)            /* nil */
#   define  gsm_debug_longword(a, b)        /* nil */

#else   /* !NDEBUG => DEBUG */

    void  gsm_debug_words     (char * name, int, int, word *) ;
    void  gsm_debug_longwords (char * name, int, int, longword *) ;
    void  gsm_debug_longword  (char * name, longword) ;
    void  gsm_debug_word      (char * name, word) ;

#endif /* !NDEBUG */

#endif  /* PRIVATE_H */
/*
** Do not edit or modify anything in this comment block.
** The arch-tag line is a file identity tag for the GNU Arch
** revision control system.
**
** arch-tag: 8bc5fdf2-e8c8-4686-9bd7-a30b512bef0c
*/

/*
** Copyright (C) 2001-2004 Erik de Castro Lopo <erikd@mega-nerd.com>
**
** This program is free software; you can redistribute it and/or modify
** it under the terms of the GNU Lesser General Public License as published by
** the Free Software Foundation; either version 2.1 of the License, or
** (at your option) any later version.
**
** This program is distributed in the hope that it will be useful,
** but WITHOUT ANY WARRANTY; without even the implied warranty of
** MERCHANTABILITY or FITNESS FOR A PARTICULAR PURPOSE.  See the
** GNU Lesser General Public License for more details.
**
** You should have received a copy of the GNU Lesser General Public License
** along with this program; if not, write to the Free Software
** Foundation, Inc., 59 Temple Place - Suite 330, Boston, MA 02111-1307, USA.
*/

/* Version 1.3 */


/*============================================================================
**  On Intel Pentium processors (especially PIII and probably P4), converting
**  from float to int is very slow. To meet the C specs, the code produced by
**  most C compilers targeting Pentium needs to change the FPU rounding mode
**  before the float to int conversion is performed.
**
**  Changing the FPU rounding mode causes the FPU pipeline to be flushed. It
**  is this flushing of the pipeline which is so slow.
**
**  Fortunately the ISO C99 specifications define the functions lrint, lrintf,
**  llrint and llrintf which fix this problem as a side effect.
**
**  On Unix-like systems, the configure process should have detected the
**  presence of these functions. If they weren't found we have to replace them
**  here with a standard C cast.
*/

/*
**  The C99 prototypes for lrint and lrintf are as follows:
**
**      long int lrintf (float x) ;
**      long int lrint  (double x) ;
*/


/*
**  The presence of the required functions are detected during the configure
**  process and the values HAVE_LRINT and HAVE_LRINTF are set accordingly in
**  the config.h file.
*/

#define     HAVE_LRINT_REPLACEMENT  0

#if (HAVE_LRINT && HAVE_LRINTF)

    /*
    **  These defines enable functionality introduced with the 1999 ISO C
    **  standard. They must be defined before the inclusion of math.h to
    **  engage them. If optimisation is enabled, these functions will be
    **  inlined. With optimisation switched off, you have to link in the
    **  maths library using -lm.
    */

    #define _ISOC9X_SOURCE  1
    #define _ISOC99_SOURCE  1

    #define __USE_ISOC9X    1
    #define __USE_ISOC99    1


#elif ( defined (WIN32) || defined (_WIN32) || defined(__PLATFORM_WIN32__) || defined(__LITTLE_ENDIAN__) )

    #undef      HAVE_LRINT_REPLACEMENT
    #define     HAVE_LRINT_REPLACEMENT  1

    /*
    **  Win32 doesn't seem to have these functions.
    **  Therefore implement inline versions of these functions here.
    */

// ge: some versions of windows have them
#ifndef __WINDOWS_MODERN__
    __inline long int
    lrint (double flt)
    {   int intgr ;

        _asm
        {   fld flt
            fistp intgr
            } ;

        return intgr ;
    }

    __inline long int
    lrintf (float flt)
    {   int intgr ;

        _asm
        {   fld flt
            fistp intgr
            } ;

        return intgr ;
    }
#endif

#elif (defined (__MWERKS__) && defined (macintosh))

    /* This MacOS 9 solution was provided by Stephane Letz */

    #undef      HAVE_LRINT_REPLACEMENT
    #define     HAVE_LRINT_REPLACEMENT  1

    #undef  lrint
    #undef  lrintf

    #define lrint   double2int
    #define lrintf  float2int

    inline int
    float2int (register float in)
    {   long res [2] ;

        asm
        {   fctiw   in, in
            stfd     in, res
        }
        return res [1] ;
    } /* float2int */

    inline int
    double2int (register double in)
    {   long res [2] ;

        asm
        {   fctiw   in, in
            stfd     in, res
        }
        return res [1] ;
    } /* double2int */

#elif (defined (__MACH__) && defined (__APPLE__))

    /* For Apple MacOSX. */

    #undef      HAVE_LRINT_REPLACEMENT
    #define     HAVE_LRINT_REPLACEMENT  1

    #undef lrint
    #undef lrintf

    #define lrint   double2int
    #define lrintf  float2int

    inline static long int
    float2int (register float in)
    {   int res [2] ;

        __asm__ __volatile__
        (   "fctiw    %1, %1\n\t"
            "stfd    %1, %0"
            : "=m" (res)    /* Output */
            : "f" (in)      /* Input */
            : "memory"
            ) ;

        return res [1] ;
    } /* lrintf */

    inline static long int
    double2int (register double in)
    {   int res [2] ;

        __asm__ __volatile__
        (   "fctiw    %1, %1\n\t"
            "stfd    %1, %0"
            : "=m" (res)    /* Output */
            : "f" (in)      /* Input */
            : "memory"
            ) ;

        return res [1] ;
    } /* lrint */

#else
    #ifndef __sgi
    // #warning "Don't have the functions lrint() and lrintf()."
    // #warning "Replacing these functions with a standard C cast."
    #endif


    #define lrint(dbl)      ((long) (dbl))
    #define lrintf(flt)     ((long) (flt))

#endif



/*
** Do not edit or modify anything in this comment block.
** The arch-tag line is a file identity tag for the GNU Arch
** revision control system.
**
** arch-tag: 42db1693-ff61-4051-bac1-e4d24c4e30b7
*/
/*
** Copyright (C) 2002-2004 Erik de Castro Lopo <erikd@mega-nerd.com>
**
** This program is free software; you can redistribute it and/or modify
** it under the terms of the GNU Lesser General Public License as published by
** the Free Software Foundation; either version 2.1 of the License, or
** (at your option) any later version.
**
** This program is distributed in the hope that it will be useful,
** but WITHOUT ANY WARRANTY; without even the implied warranty of
** MERCHANTABILITY or FITNESS FOR A PARTICULAR PURPOSE.  See the
** GNU Lesser General Public License for more details.
**
** You should have received a copy of the GNU Lesser General Public License
** along with this program; if not, write to the Free Software
** Foundation, Inc., 59 Temple Place - Suite 330, Boston, MA 02111-1307, USA.
*/

/* Some defines that microsoft 'forgot' to implement. */

#ifndef S_IRWXU
#define S_IRWXU     0000700 /* rwx, owner */
#endif

#ifndef     S_IRUSR
#define     S_IRUSR 0000400 /* read permission, owner */
#endif

#ifndef     S_IWUSR
#define     S_IWUSR 0000200 /* write permission, owner */
#endif

#ifndef     S_IXUSR
#define     S_IXUSR 0000100 /* execute/search permission, owner */
#endif

#ifndef     S_IRWXG
#define     S_IRWXG 0000070 /* rwx, group */
#endif

#ifndef     S_IRGRP
#define     S_IRGRP 0000040 /* read permission, group */
#endif

#ifndef     S_IWGRP
#define     S_IWGRP 0000020 /* write permission, grougroup */
#endif

#ifndef     S_IXGRP
#define     S_IXGRP 0000010 /* execute/search permission, group */
#endif

#ifndef     S_IRWXO
#define     S_IRWXO 0000007 /* rwx, other */
#endif

#ifndef     S_IROTH
#define     S_IROTH 0000004 /* read permission, other */
#endif

#ifndef     S_IWOTH
#define     S_IWOTH 0000002 /* write permission, other */
#endif

#ifndef     S_IXOTH
#define     S_IXOTH 0000001 /* execute/search permission, other */
#endif

#ifndef S_ISFIFO
#define S_ISFIFO(mode)  (((mode) & _S_IFMT) == _S_IFIFO)
#endif

#ifndef S_ISREG
#define S_ISREG(mode)   (((mode) & _S_IFREG) == _S_IFREG)
#endif

/*
**  Don't know if these are still needed.
**
**  #define _IFMT       _S_IFMT
**  #define _IFREG      _S_IFREG
*/
/*
** Do not edit or modify anything in this comment block.
** The arch-tag line is a file identity tag for the GNU Arch
** revision control system.
**
** arch-tag: 253aea6d-6299-46fd-8d06-bc5f6224c8fe
*/

#endif<|MERGE_RESOLUTION|>--- conflicted
+++ resolved
@@ -1748,9 +1748,6 @@
 {
   /* keep sorted for wav_w64_format_str() */
     WAVE_FORMAT_UNKNOWN                 = 0x0000,       /* Microsoft Corporation */
-<<<<<<< HEAD
-    // WAVE_FORMAT_PCM                     = 0x0001,       /* Microsoft PCM format */ // 2022 QTSIN
-=======
     WAVE_FORMAT_MS_PCM                  = 0x0001,       /* Microsoft PCM format */
     /* -------------------------------------------------------------------------
     creating and using WAVE_FORMAT_MS_PCM in this module, as WAVE_FORMAT_PCM may
@@ -1758,7 +1755,6 @@
     important: WAVE_FORMAT_MS_PCM must be 1, as WAV format tag | 1.4.2.1 (ge)
     ------------------------------------------------------------------------- */
     /* WAVE_FORMAT_PCM                  = 0x0001, */    /* Microsoft PCM format */
->>>>>>> d0ee61c5
     WAVE_FORMAT_MS_ADPCM                = 0x0002,       /* Microsoft ADPCM */
     WAVE_FORMAT_IEEE_FLOAT              = 0x0003,       /* Micrososft 32 bit float format */
     WAVE_FORMAT_VSELP                   = 0x0004,       /* Compaq Computer Corporation */
