--- conflicted
+++ resolved
@@ -51,154 +51,6 @@
 ({ \
     uint16_t __x = (x); \
     ((uint16_t)( \
-<<<<<<< HEAD
-	(((uint16_t)(__x) & (uint16_t)0x00ffU) << 8) | \
-	(((uint16_t)(__x) & (uint16_t)0xff00U) >> 8) )); \
-=======
-    (((uint16_t)(__x) & (uint16_t)0x00ffU) << 8) | \
-    (((uint16_t)(__x) & (uint16_t)0xff00U) >> 8) )); \
->>>>>>> d0ee61c5
-})
-#warning USING UNOPTIMISED ENDIAN STUFF
-#endif
-
-#ifndef lo_swap32
-#define lo_swap32(x) \
-({ \
-    uint32_t __x = (x); \
-    ((uint32_t)( \
-<<<<<<< HEAD
-	(((uint32_t)(__x) & (uint32_t)0x000000ffUL) << 24) | \
-	(((uint32_t)(__x) & (uint32_t)0x0000ff00UL) <<  8) | \
-	(((uint32_t)(__x) & (uint32_t)0x00ff0000UL) >>  8) | \
-	(((uint32_t)(__x) & (uint32_t)0xff000000UL) >> 24) )); \
-=======
-    (((uint32_t)(__x) & (uint32_t)0x000000ffUL) << 24) | \
-    (((uint32_t)(__x) & (uint32_t)0x0000ff00UL) <<  8) | \
-    (((uint32_t)(__x) & (uint32_t)0x00ff0000UL) >>  8) | \
-    (((uint32_t)(__x) & (uint32_t)0xff000000UL) >> 24) )); \
->>>>>>> d0ee61c5
-})
-#endif
-
-#if 0
-#ifndef lo_swap64
-#define lo_swap64(x) \
-({ \
-    uint64_t __x = (x); \
-    ((uint64_t)( \
-<<<<<<< HEAD
-	(uint64_t)(((uint64_t)(__x) & (uint64_t)0x00000000000000ffULL) << 56) | \
-	(uint64_t)(((uint64_t)(__x) & (uint64_t)0x000000000000ff00ULL) << 40) | \
-	(uint64_t)(((uint64_t)(__x) & (uint64_t)0x0000000000ff0000ULL) << 24) | \
-	(uint64_t)(((uint64_t)(__x) & (uint64_t)0x00000000ff000000ULL) <<  8) | \
-	(uint64_t)(((uint64_t)(__x) & (uint64_t)0x000000ff00000000ULL) >>  8) | \
-	(uint64_t)(((uint64_t)(__x) & (uint64_t)0x0000ff0000000000ULL) >> 24) | \
-	(uint64_t)(((uint64_t)(__x) & (uint64_t)0x00ff000000000000ULL) >> 40) | \
-	(uint64_t)(((uint64_t)(__x) & (uint64_t)0xff00000000000000ULL) >> 56) )); \
-=======
-    (uint64_t)(((uint64_t)(__x) & (uint64_t)0x00000000000000ffULL) << 56) | \
-    (uint64_t)(((uint64_t)(__x) & (uint64_t)0x000000000000ff00ULL) << 40) | \
-    (uint64_t)(((uint64_t)(__x) & (uint64_t)0x0000000000ff0000ULL) << 24) | \
-    (uint64_t)(((uint64_t)(__x) & (uint64_t)0x00000000ff000000ULL) <<  8) | \
-    (uint64_t)(((uint64_t)(__x) & (uint64_t)0x000000ff00000000ULL) >>  8) | \
-    (uint64_t)(((uint64_t)(__x) & (uint64_t)0x0000ff0000000000ULL) >> 24) | \
-    (uint64_t)(((uint64_t)(__x) & (uint64_t)0x00ff000000000000ULL) >> 40) | \
-    (uint64_t)(((uint64_t)(__x) & (uint64_t)0xff00000000000000ULL) >> 56) )); \
->>>>>>> d0ee61c5
-})
-#endif
-#else
-
-typedef union {
-    uint64_t all;
-    struct {
-<<<<<<< HEAD
-	uint32_t a;
-	uint32_t b;
-=======
-    uint32_t a;
-    uint32_t b;
->>>>>>> d0ee61c5
-    } part;
-} lo_split64;
-
-static inline uint64_t lo_swap64(uint64_t x)
-{
-    lo_split64 in, out;
-
-    in.all = x;
-    out.part.a = lo_swap32(in.part.b);
-    out.part.b = lo_swap32(in.part.a);
-
-    return out.all;
-}
-#endif
-
-/* Host to OSC and OSC to Host conversion macros */
-
-#if 0
-#define lo_htoo16(x) (x)
-#define lo_htoo32(x) (x)
-#define lo_htoo64(x) (x)
-#define lo_otoh16(x) (x)
-#define lo_otoh32(x) (x)
-#define lo_otoh64(x) (x)
-#else
-#define lo_htoo16 lo_swap16
-#define lo_htoo32 lo_swap32
-#define lo_htoo64 lo_swap64
-#define lo_otoh16 lo_swap16
-#define lo_otoh32 lo_swap32
-#define lo_otoh64 lo_swap64
-#endif
-
-#ifdef __cplusplus
-}
-#endif
-
-#ifdef _MSC_VER
-#undef inline
-#undef uint64_t
-#undef uint32_t
-#endif
-
-#endif
-
-/* vi:set ts=8 sts=4 sw=4: */
-
-
-#else // __MACOSX_CORE__ or __PLATFORM_LINUX__
-
-
-#ifndef LO_ENDIAN_H
-#define LO_ENDIAN_H
-
-#include <sys/types.h>
-#include <stdint.h>
-
-#ifdef WIN32
-#include <winsock2.h>
-#include <ws2tcpip.h>
-#else
-#include <netinet/in.h>
-#endif
-
-#ifdef __cplusplus
-extern "C" {
-#endif
-
-#define lo_swap16(x) htons(x)
-
-#define lo_swap32(x) htonl(x)
-
-/* These macros come from the Linux kernel */
-
-#ifndef lo_swap16
-#define lo_swap16(x) \
-({ \
-    uint16_t __x = (x); \
-    ((uint16_t)( \
     (((uint16_t)(__x) & (uint16_t)0x00ffU) << 8) | \
     (((uint16_t)(__x) & (uint16_t)0xff00U) >> 8) )); \
 })
@@ -277,6 +129,126 @@
 }
 #endif
 
+#ifdef _MSC_VER
+#undef inline
+#undef uint64_t
+#undef uint32_t
+#endif
+
+#endif
+
+/* vi:set ts=8 sts=4 sw=4: */
+
+
+#else // __MACOSX_CORE__ or __PLATFORM_LINUX__
+
+
+#ifndef LO_ENDIAN_H
+#define LO_ENDIAN_H
+
+#include <sys/types.h>
+#include <stdint.h>
+
+#ifdef WIN32
+#include <winsock2.h>
+#include <ws2tcpip.h>
+#else
+#include <netinet/in.h>
+#endif
+
+#ifdef __cplusplus
+extern "C" {
+#endif
+
+#define lo_swap16(x) htons(x)
+
+#define lo_swap32(x) htonl(x)
+
+/* These macros come from the Linux kernel */
+
+#ifndef lo_swap16
+#define lo_swap16(x) \
+({ \
+    uint16_t __x = (x); \
+    ((uint16_t)( \
+    (((uint16_t)(__x) & (uint16_t)0x00ffU) << 8) | \
+    (((uint16_t)(__x) & (uint16_t)0xff00U) >> 8) )); \
+})
+#warning USING UNOPTIMISED ENDIAN STUFF
+#endif
+
+#ifndef lo_swap32
+#define lo_swap32(x) \
+({ \
+    uint32_t __x = (x); \
+    ((uint32_t)( \
+    (((uint32_t)(__x) & (uint32_t)0x000000ffUL) << 24) | \
+    (((uint32_t)(__x) & (uint32_t)0x0000ff00UL) <<  8) | \
+    (((uint32_t)(__x) & (uint32_t)0x00ff0000UL) >>  8) | \
+    (((uint32_t)(__x) & (uint32_t)0xff000000UL) >> 24) )); \
+})
+#endif
+
+#if 0
+#ifndef lo_swap64
+#define lo_swap64(x) \
+({ \
+    uint64_t __x = (x); \
+    ((uint64_t)( \
+    (uint64_t)(((uint64_t)(__x) & (uint64_t)0x00000000000000ffULL) << 56) | \
+    (uint64_t)(((uint64_t)(__x) & (uint64_t)0x000000000000ff00ULL) << 40) | \
+    (uint64_t)(((uint64_t)(__x) & (uint64_t)0x0000000000ff0000ULL) << 24) | \
+    (uint64_t)(((uint64_t)(__x) & (uint64_t)0x00000000ff000000ULL) <<  8) | \
+    (uint64_t)(((uint64_t)(__x) & (uint64_t)0x000000ff00000000ULL) >>  8) | \
+    (uint64_t)(((uint64_t)(__x) & (uint64_t)0x0000ff0000000000ULL) >> 24) | \
+    (uint64_t)(((uint64_t)(__x) & (uint64_t)0x00ff000000000000ULL) >> 40) | \
+    (uint64_t)(((uint64_t)(__x) & (uint64_t)0xff00000000000000ULL) >> 56) )); \
+})
+#endif
+#else
+
+typedef union {
+    uint64_t all;
+    struct {
+    uint32_t a;
+    uint32_t b;
+    } part;
+} lo_split64;
+
+static inline uint64_t lo_swap64(uint64_t x)
+{
+    lo_split64 in, out;
+
+    in.all = x;
+    out.part.a = lo_swap32(in.part.b);
+    out.part.b = lo_swap32(in.part.a);
+
+    return out.all;
+}
+#endif
+
+/* Host to OSC and OSC to Host conversion macros */
+
+#if 0
+#define lo_htoo16(x) (x)
+#define lo_htoo32(x) (x)
+#define lo_htoo64(x) (x)
+#define lo_otoh16(x) (x)
+#define lo_otoh32(x) (x)
+#define lo_otoh64(x) (x)
+#else
+#define lo_htoo16 lo_swap16
+#define lo_htoo32 lo_swap32
+#define lo_htoo64 lo_swap64
+#define lo_otoh16 lo_swap16
+#define lo_otoh32 lo_swap32
+#define lo_otoh64 lo_swap64
+#endif
+
+#ifdef __cplusplus
+}
+#endif
+
 #endif
 
 #endif // WIN32
