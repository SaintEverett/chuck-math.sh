import { RENDER_QUANTUM_FRAMES, MAX_CHANNEL_COUNT, HeapAudioBuffer } from './wasm-audio-helper.js';
var currentChuckID = 1;
// metaproperties (e.g. setDataDir must be called before init_chuck
var setDataDir;
var setLogLevel;
// initialize a VM
var initChuckInstance;
// cleanup 
var clearChuckInstance;
var clearGlobals;
var cleanupChuckInstance;
var cleanRegisteredChucks;

<<<<<<< HEAD
// running code 
var runChuckCode;
var runChuckCodeWithReplacementDac;
var runChuckFile;
var runChuckFileWithReplacementDac;
var runChuckFileWithArgs;
var runChuckFileWithArgsWithReplacementDac;

var replaceChuckCode;
var replaceChuckCodeWithReplacementDac;
var replaceChuckFile;
var replaceChuckFileWithReplacementDac;
var replaceChuckFileWithArgs;
var replaceChuckFileWithArgsWithReplacementDac;


var isShredActive;
var removeShred;

// don't care about these because emscripten has another mechanism
// for rerouting print statements
// setChoutCallback = 
// setCherrCallback = 
// setStdoutCallback = 
// setStderrCallback = 

// set/get global int, float, string
var setChuckInt;
var getChuckInt;
var setChuckFloat;
var getChuckFloat;
var setChuckString;
var getChuckString;

// global Events
var signalChuckEvent;
var broadcastChuckEvent;
var listenForChuckEventOnce;
var startListeningForChuckEvent;
var stopListeningForChuckEvent;

// note: array is SAMPLE == Float32
// NOTE ALSO anything using arrays cannot use cwrap; use in similar manner to Module._chuckManualAudioCallback
// TODO
// getGlobalUGenSamples = Module.cwrap( 'getGlobalUGenSamples', 'number', ['number', 'string', 'array', 'number'] );

// set/get global int arrays
// note: anything using arrays cannot use cwrap (since 'array' is an Int64Array)
//  called manually with heap manipulation below
//  setGlobalIntArray = 
var getGlobalIntArray;
var setGlobalIntArrayValue;
var getGlobalIntArrayValue;
var setGlobalAssociativeIntArrayValue;
var getGlobalAssociativeIntArrayValue;

// set/get global float arrays
// note: anything using arrays cannot use cwrap. called manually with heap manipulation below
//  setGlobalFloatArray = 
var getGlobalFloatArray;
var setGlobalFloatArrayValue;
var getGlobalFloatArrayValue;
var setGlobalAssociativeFloatArrayValue;
var getGlobalAssociativeFloatArrayValue;


var initGlobals = function( Module )
=======
ChucK().then( function( Module ) 
>>>>>>> ebd7c515
{
    // metaproperties (e.g. setDataDir must be called before init_chuck)
    setDataDir = Module.cwrap( 'setDataDir', 'number', ['string'] );
    setLogLevel = Module.cwrap( 'setLogLevel', 'number', ['number'] );

    // initialize a VM
    initChuckInstance = Module.cwrap( 'initChuckInstance', 'number', ['number', 'number', 'number', 'number'] );



    // cleanup 
    clearChuckInstance = Module.cwrap( 'clearChuckInstance', 'number', ['number'] );
    clearGlobals = Module.cwrap( 'clearGlobals', 'number', ['number'] );
    cleanupChuckInstance = Module.cwrap( 'cleanupChuckInstance', 'number', ['number'] );
    cleanRegisteredChucks = Module.cwrap( 'cleanRegisteredChucks', null );

    // running code 
    runChuckCode = Module.cwrap( 'runChuckCode', 'number', ['number', 'string'] );
    runChuckCodeWithReplacementDac = Module.cwrap( 'runChuckCodeWithReplacementDac', 'number', ['number', 'string', 'string'] );
    runChuckFile = Module.cwrap( 'runChuckFile', 'number', ['number', 'string'] );
    runChuckFileWithReplacementDac = Module.cwrap( 'runChuckFileWithReplacementDac', 'number', ['number', 'string', 'string'] );
    runChuckFileWithArgs = Module.cwrap( 'runChuckFileWithArgs', 'number', ['number', 'string', 'string'] );
    runChuckFileWithArgsWithReplacementDac = Module.cwrap( 'runChuckFileWithArgsWithReplacementDac', 'number', ['number', 'string', 'string', 'string'] );

    replaceChuckCode = Module.cwrap( 'replaceChuckCode', 'number', ['number', 'number', 'string'] );
    replaceChuckCodeWithReplacementDac = Module.cwrap( 'replaceChuckCodeWithReplacementDac', 'number', ['number', 'number', 'string', 'string'] );
    replaceChuckFile = Module.cwrap( 'replaceChuckFile', 'number', ['number', 'number', 'string'] );
    replaceChuckFileWithReplacementDac = Module.cwrap( 'replaceChuckFileWithReplacementDac', 'number', ['number', 'number', 'string', 'string'] );
    replaceChuckFileWithArgs = Module.cwrap( 'replaceChuckFileWithArgs', 'number', ['number', 'number', 'string', 'string'] );
    replaceChuckFileWithArgsWithReplacementDac = Module.cwrap( 'replaceChuckFileWithArgsWithReplacementDac', 'number', ['number', 'number', 'string', 'string', 'string'] );


    isShredActive = Module.cwrap( 'isShredActive', 'number', ['number', 'number'] );
    removeShred = Module.cwrap( 'removeShred', 'number', ['number', 'number'] );

    // don't care about these because emscripten has another mechanism
    // for rerouting print statements
    // setChoutCallback = 
    // setCherrCallback = 
    // setStdoutCallback = 
    // setStderrCallback = 

    // set/get global int, float, string
    setChuckInt = Module.cwrap( 'setChuckInt', 'number', ['number', 'string', 'number'] );
    getChuckInt = Module.cwrap( 'getChuckInt', 'number', ['number', 'string'] );
    setChuckFloat = Module.cwrap( 'setChuckFloat', 'number', ['number', 'string', 'number'] );
    getChuckFloat = Module.cwrap( 'getChuckFloat', 'number', ['number', 'string'] );
    setChuckString = Module.cwrap( 'setChuckString', 'number', ['number', 'string', 'string'] );
    getChuckString = Module.cwrap( 'getChuckString', 'number', ['number', 'string', 'number'] );

    // global Events
    signalChuckEvent = Module.cwrap( 'signalChuckEvent', 'number', ['number', 'string'] );
    broadcastChuckEvent = Module.cwrap( 'broadcastChuckEvent', 'number', ['number', 'string'] );
    listenForChuckEventOnce = Module.cwrap( 'listenForChuckEventOnce', 'number', ['number', 'string', 'number'] );
    startListeningForChuckEvent = Module.cwrap( 'startListeningForChuckEvent', 'number', ['number', 'string', 'number']);
    stopListeningForChuckEvent = Module.cwrap( 'stopListeningForChuckEvent', 'number', ['number', 'string', 'number']);

    // note: array is SAMPLE == Float32
    // NOTE ALSO anything using arrays cannot use cwrap; use in similar manner to Module._chuckManualAudioCallback
    // TODO
    // getGlobalUGenSamples = Module.cwrap( 'getGlobalUGenSamples', 'number', ['number', 'string', 'array', 'number'] );

    // set/get global int arrays
    // note: anything using arrays cannot use cwrap (since 'array' is an Int64Array)
    //  called manually with heap manipulation below
    //  setGlobalIntArray = Module.cwrap( 'setGlobalIntArray', 'number', ['number', 'string', 'array', 'number'] );
    getGlobalIntArray = Module.cwrap( 'getGlobalIntArray', 'number', ['number', 'string', 'number'] );
    setGlobalIntArrayValue = Module.cwrap( 'setGlobalIntArrayValue', 'number', ['number', 'string', 'number', 'number'] );
    getGlobalIntArrayValue = Module.cwrap( 'getGlobalIntArrayValue', 'number', ['number', 'string', 'number'] );
    setGlobalAssociativeIntArrayValue = Module.cwrap( 'setGlobalAssociativeIntArrayValue', 'number', ['number', 'string', 'string', 'number'] );
    getGlobalAssociativeIntArrayValue = Module.cwrap( 'getGlobalAssociativeIntArrayValue', 'number', ['number', 'string', 'string'] );

    // set/get global float arrays
    // note: anything using arrays cannot use cwrap. called manually with heap manipulation below
    //  setGlobalFloatArray = Module.cwrap( 'setGlobalFloatArray', 'number', ['number', 'string', 'array', 'number'] );
    getGlobalFloatArray = Module.cwrap( 'getGlobalFloatArray', 'number', ['number', 'string', 'number'] );
    setGlobalFloatArrayValue = Module.cwrap( 'setGlobalFloatArrayValue', 'number', ['number', 'string', 'number', 'number'] );
    getGlobalFloatArrayValue = Module.cwrap( 'getGlobalFloatArrayValue', 'number', ['number', 'string', 'number'] );
    setGlobalAssociativeFloatArrayValue = Module.cwrap( 'setGlobalAssociativeFloatArrayValue', 'number', ['number', 'string', 'string', 'number'] );
    getGlobalAssociativeFloatArrayValue = Module.cwrap( 'getGlobalAssociativeFloatArrayValue', 'number', ['number', 'string', 'string'] );

    // set data dir to "/" for embedded files
    setDataDir( "/" );
}


<<<<<<< HEAD

class ChuckNode extends AudioWorkletProcessor
{
    constructor( options ) {
        super();
        
        this.myID = currentChuckID;
        currentChuckID++;
    
        // Allocate the buffer for the heap access. Start with stereo, but it can
        // be expanded up to 32 channels.
        this._heapInputBuffer = new HeapAudioBuffer(Module, RENDER_QUANTUM_FRAMES,
                                                    options.numberOfInputs, MAX_CHANNEL_COUNT);
        this._heapOutputBuffer = new HeapAudioBuffer(Module, RENDER_QUANTUM_FRAMES,
                                                     options.numberOfOutputs, MAX_CHANNEL_COUNT);
        
        this.srate = options.processorOptions.srate;
        this.inChannels = options.numberOfInputs;
        this.outChannels = options.numberOfOutputs;
        initChuckInstance( this.myID, this.srate, this.inChannels, this.outChannels );
        // setLogLevel( 10 );
        
        // do this in response to an incoming message
        this.port.onmessage = this.handle_message.bind(this);
        
        var Module = options.processorOptions.Module;
        initGlobals( Module );

        
        // override which port the Module uses for print statements
        // (if there's multiple chuck nodes, the latest one will just 
        //  redefine it. hacky but fine?)
        Module['any_port'] = this.port;
        
        this.myPointers = {}
=======
    class ChuckNode extends AudioWorkletProcessor
    {
        constructor( options ) {
            super();
            
            this.srate = options.processorOptions.srate;
            this.inChannels = options.outputChannelCount[0];
            this.outChannels = options.outputChannelCount[0];
            
            
            this.myID = currentChuckID;
            currentChuckID++;
        
            // Allocate the buffer for the heap access. Start with stereo, but it can
            // be expanded up to 32 channels.
            this._heapInputBuffer = new HeapAudioBuffer(Module, RENDER_QUANTUM_FRAMES,
                                                        this.inChannels, MAX_CHANNEL_COUNT);
            this._heapOutputBuffer = new HeapAudioBuffer(Module, RENDER_QUANTUM_FRAMES,
                                                         this.outChannels, MAX_CHANNEL_COUNT);
            
            initChuckInstance( this.myID, this.srate, this.inChannels, this.outChannels );
            // setLogLevel( 10 );
            
            // do this in response to an incoming message
            this.port.onmessage = this.handle_message.bind(this);
            
            // override which port the Module uses for print statements
            // (if there's multiple chuck nodes, the latest one will just 
            //  redefine it. hacky but fine?)
            Module['any_port'] = this.port;
            
            this.myPointers = {}
            
            this.myActiveShreds = [];
        }
>>>>>>> ebd7c515
        
        this.myActiveShreds = [];
        this.Module = Module;
    }
    
    handleNewShredID( newShredID, shredCallback )
    {
        if( newShredID > 0 )
        {
            // keep track for myself
            this.myActiveShreds.push( newShredID );
        }
        else
        {
            // compilation failed
        }
        // tell the host
        this.port.postMessage( { 
            type: "newShredCallback", 
            callback: shredCallback,
            shred: newShredID
        } );
    }
    
    handleReplacedShredID( oldShredID, newShredID, shredCallback )
    {
        if( newShredID > 0 )
        {
            // keep track for myself
            this.myActiveShreds.push( newShredID );
        }
        else
        {
            // compilation failed --> we did not actually remove oldShredID
            this.myActiveShreds.push( oldShredID );
        }
        // tell the host
        this.port.postMessage( { 
            type: "replacedShredCallback", 
            callback: shredCallback,
            newShred: newShredID,
            oldShred: oldShredID
        } );
    }
    
    handleRemoveShred( shredID, callback )
    {
        if( removeShred( this.myID, shredID ) )
        {
            this.handleRemovedShredID( shredID, callback );
        }
        else
        {
            this.handleRemovedShredID( 0, callback );
        }
    }
    
    handleRemovedShredID( shredID, shredCallback )
    {
        this.port.postMessage( { 
            type: "removedShredCallback", 
            callback: shredCallback,
            shred: shredID
        } );
    }
    
    findMostRecentActiveShred()
    {
        // find the most recent shred that is still active,
        // and forget about all the more recently shredded ones
        // that are no longer active
        var shredID = this.myActiveShreds.pop();
        while( shredID && !isShredActive( this.myID, shredID ) )
        {
            shredID = this.myActiveShreds.pop();
        }
        return shredID;
    }
    
    findShredToReplace()
    {
        var shredToReplace = this.findMostRecentActiveShred();
        if( !shredToReplace )
        {
            this.port.postMessage( { 
                type: "console print", 
                message: "[chuck](VM): no shreds to replace..." 
            } );
        }
        return shredToReplace;
    }
    
    handle_message( event )
    {
        switch( event.data.type )
        {
        // ================== Filesystem ===================== //
            case 'loadFile':
                this.Module.FS_createDataFile( '/' + event.data.directory, 
                    event.data.filename, event.data.data, true, true, true );
                break;
        // ================== Run / Compile ================== //
            case 'runChuckCode':
                var shredID = runChuckCode( this.myID, event.data.code );
                this.handleNewShredID( shredID, event.data.callback );
                break;
            case 'runChuckCodeWithReplacementDac':
                var shredID = runChuckCodeWithReplacementDac( this.myID, event.data.code, event.data.dac_name );
                this.handleNewShredID( shredID, event.data.callback );
                break;
            case 'runChuckFile':
                var shredID = runChuckFile( this.myID, event.data.filename );
                this.handleNewShredID( shredID, event.data.callback );
                break;
            case 'runChuckFileWithReplacementDac':
                var shredID = runChuckFileWithReplacementDac( this.myID, event.data.filename, event.data.dac_name );
                this.handleNewShredID( shredID, event.data.callback );
                break;
            case 'runChuckFileWithArgs':
                var shredID = runChuckFileWithArgs( this.myID, event.data.filename, event.data.colon_separated_args );
                this.handleNewShredID( shredID, event.data.callback );
                break;
            case 'runChuckFileWithArgsWithReplacementDac':
                var shredID = runChuckFileWithArgsWithReplacementDac( this.myID, event.data.filename, event.data.colon_separated_args, event.data.dac_name );
                this.handleNewShredID( shredID, event.data.callback );
                break;
            case 'replaceChuckCode':
                var shredToReplace = this.findShredToReplace();
                if( shredToReplace )
                {
                    var shredID = replaceChuckCode( this.myID, shredToReplace, event.data.code );
                    this.handleReplacedShredID( shredToReplace, shredID, event.data.callback );
                }
                break;
            case 'replaceChuckCodeWithReplacementDac':
                var shredToReplace = this.findShredToReplace();
                if( shredToReplace )
                {
                    var shredID = replaceChuckCodeWithReplacementDac( this.myID, shredToReplace, event.data.code, event.data.dac_name );
                    this.handleReplacedShredID( shredToReplace, shredID, event.data.callback );
                }                    
                break;
            case 'replaceChuckFile':
                var shredToReplace = this.findShredToReplace();
                if( shredToReplace )
                {
                    var shredID = replaceChuckFile( this.myID, shredToReplace, event.data.filename );
                    this.handleReplacedShredID( shredToReplace, shredID, event.data.callback );
                }
                break;
            case 'replaceChuckFileWithReplacementDac':
                var shredToReplace = this.findShredToReplace();
                if( shredToReplace )
                {
                    var shredID = replaceChuckFileWithReplacementDac( this.myID, shredToReplace, event.data.filename, event.data.dac_name );
                    this.handleReplacedShredID( shredToReplace, shredID, event.data.callback );
                }
                break;
            case 'replaceChuckFileWithArgs':
                var shredToReplace = this.findShredToReplace();
                if( shredToReplace )
                {
                    var shredID = replaceChuckFileWithArgs( this.myID, shredToReplace, event.data.filename, event.data.colon_separated_args );
                    this.handleReplacedShredID( shredToReplace, shredID, event.data.callback );
                }   
                break;
            case 'replaceChuckFileWithArgsWithReplacementDac':
                var shredToReplace = this.findShredToReplace();
                if( shredToReplace )
                {
                    var shredID = replaceChuckFileWithArgsWithReplacementDac( this.myID, shredToReplace, event.data.filename, event.data.colon_separated_args, event.data.dac_name );
                    this.handleReplacedShredID( shredToReplace, shredID, event.data.callback );
                }                    
                break;
            case 'removeLastCode':
                var shredID = this.findMostRecentActiveShred();
                // if we found a shred, remove it, otherwise,
                // there are no shreds left to remove
                if( shredID )
                {
                    this.handleRemoveShred( shredID, event.data.callback );
                }
                else
                {
                    this.port.postMessage( { 
                        type: "console print", 
                        message: "[chuck](VM): no shreds to remove..." 
                    } );
                }
                break;
            case 'removeShred':
                this.handleRemoveShred( event.data.shred, event.data.callback );
                break;
            case 'isShredActive':
                this.port.postMessage({
                    type: "intCallback",
                    callback: event.data.callback,
                    result: isShredActive( this.myID, event.data.shred )
                });
                break;
        // ================== Int, Float, String ============= //
            case 'setChuckInt':
                setChuckInt( this.myID, event.data.variable, event.data.value );
                break;
            case 'getChuckInt':
                var result = getChuckInt( this.myID, event.data.variable );
                this.port.postMessage( { type: "intCallback", callback: event.data.callback, result: result } );
                break;
            case 'setChuckFloat':
                setChuckFloat( this.myID, event.data.variable, event.data.value );
                break;
            case 'getChuckFloat':
                var result = getChuckFloat( this.myID, event.data.variable );
                this.port.postMessage( { type: "floatCallback", callback: event.data.callback, result: result } );
                break;
            case 'setChuckString':
                setChuckString( this.myID, event.data.variable, event.data.value );
                break;
            case 'getChuckString':
                (function( thePort, theCallback, theVariable, theID, Module ) 
                {
                    var pointer = Module.addFunction( (function(thePort, theCallback)
                    {   
                        return function( string_ptr )
                        {
                            thePort.postMessage( { 
                                type: "stringCallback", 
                                callback: theCallback, 
                                result: Module.UTF8ToString( string_ptr )
                            } );
                            Module.removeFunction( pointer );
                        }
                    })(thePort, theCallback), 'vi' );
                    getChuckString( theID, theVariable, pointer );
                })(this.port, event.data.callback, event.data.variable, this.myID, this.Module);
                break;
        // ================== Event =================== //
            case 'signalChuckEvent':
                signalChuckEvent( this.myID, event.data.variable );
                break;
            case 'broadcastChuckEvent':
                broadcastChuckEvent( this.myID, event.data.variable );
                break;
            case 'listenForChuckEventOnce':
                (function( thePort, theCallback, theVariable, theID, Module ) 
                {
                    var pointer = Module.addFunction( (function(thePort, theCallback)
                    {   
                        return function()
                        {
                            thePort.postMessage( { type: "eventCallback", callback: theCallback } );
                            Module.removeFunction( pointer );
                        }
                    })(thePort, theCallback) );
                    listenForChuckEventOnce( theID, theVariable, pointer );
                })(this.port, event.data.callback, event.data.variable, this.myID, this.Module);
                break;
            case 'startListeningForChuckEvent':
                this.myPointers[event.data.callback] = this.Module.addFunction( (function(thePort, theCallback)
                {
                    return function() 
                    {
                        thePort.postMessage( { type: "eventCallback", callback: theCallback } );
                    }
                })(this.port, event.data.callback) );
                startListeningForChuckEvent( this.myID, event.data.variable, this.myPointers[event.data.callback] );
                break;
            case 'stopListeningForChuckEvent':
                stopListeningForChuckEvent( this.myID, event.data.variable, this.myPointers[event.data.callback] );
                this.Module.removeFunction( this.myPointers[event.data.callback] );
                break;
        // ================== Int[] =================== //
            case 'setGlobalIntArray':
                // convert to Int32Array
                var values = new Int32Array( event.data.values );
                // put onto heap
                var valuesPtr = this.Module._malloc( values.length * values.BYTES_PER_ELEMENT );
                var heapview = this.Module.HEAP32.subarray( (valuesPtr >> 2), (valuesPtr >> 2) + values.length );
                heapview.set( values );
                
                // put variable name on heap as well
                var stringBytes = event.data.variable.length << 2 + 1;
                var stringPtr = this.Module._malloc( stringBytes );
                this.Module.stringToUTF8( event.data.variable, stringPtr, stringBytes );
                
                // call
                this.Module._setGlobalIntArray( this.myID, stringPtr, valuesPtr, values.length );
                
                // free
                this.Module._free( valuesPtr );
                this.Module._free( stringPtr );
                break;
            case 'getGlobalIntArray':
                (function( thePort, theCallback, theVariable, theID, Module ) 
                {
                    var pointer = Module.addFunction( (function(thePort, theCallback)
                    {   
                        return function( int32_ptr, len )
                        {
                            var result = new Int32Array(
                                Module.HEAPU8.buffer,
                                int32_ptr,
                                len
                            );
                            thePort.postMessage( { 
                                type: "intArrayCallback", 
                                callback: theCallback, 
                                result: result
                            } );
                            Module.removeFunction( pointer );
                        }
                    })(thePort, theCallback), 'vii' );
                    getGlobalIntArray( theID, theVariable, pointer );
                })(this.port, event.data.callback, event.data.variable, this.myID, this.Module);
                break;
            case 'setGlobalIntArrayValue':
                setGlobalIntArrayValue( this.myID, event.data.variable, event.data.index, event.data.value );
                break;
            case 'getGlobalIntArrayValue':
                var result = getGlobalIntArrayValue( this.myID, event.data.variable, event.data.index );
                this.port.postMessage( { type: "intCallback", callback: event.data.callback, result: result } );
                break;
            case 'setGlobalAssociativeIntArrayValue':
                setGlobalAssociativeIntArrayValue( this.myID, event.data.variable, event.data.key, event.data.value );
                break;
            case 'getGlobalAssociativeIntArrayValue':
                var result = getGlobalAssociativeIntArrayValue( this.myID, event.data.variable, event.data.key );
                this.port.postMessage( { type: "intCallback", callback: event.data.callback, result: result } );
                break;
        // ================== Float[] =================== //
            case 'setGlobalFloatArray':
                // convert to Float32Array
                var values = new Float32Array( event.data.values );
                // put onto heap
                var valuesPtr = this.Module._malloc( values.length * values.BYTES_PER_ELEMENT );
                var heapview = this.Module.HEAPF32.subarray( (valuesPtr >> 2), (valuesPtr >> 2) + values.length );
                heapview.set( values );
                
                // put variable name on heap as well
                var stringBytes = event.data.variable.length << 2 + 1;
                var stringPtr = this.Module._malloc( stringBytes );
                this.Module.stringToUTF8( event.data.variable, stringPtr, stringBytes );
                
                // call
                this.Module._setGlobalFloatArray( this.myID, stringPtr, valuesPtr, values.length );
                
                // free
                this.Module._free( valuesPtr );
                this.Module._free( stringPtr );
                break;
            case 'getGlobalFloatArray':
                (function( thePort, theCallback, theVariable, theID, Module ) 
                {
                    var pointer = Module.addFunction( (function(thePort, theCallback)
                    {   
                        return function( float32_ptr, len )
                        {
                            var result = new Float32Array(
                                Module.HEAPU8.buffer,
                                float32_ptr,
                                len
                            );
                            thePort.postMessage( { 
                                type: "floatArrayCallback", 
                                callback: theCallback, 
                                result: result
                            } );
                            Module.removeFunction( pointer );
                        }
                    })(thePort, theCallback), 'vii' );
                    getGlobalFloatArray( theID, theVariable, pointer );
                })(this.port, event.data.callback, event.data.variable, this.myID, this.Module);
                break;
            case 'setGlobalFloatArrayValue':
                setGlobalFloatArrayValue( this.myID, event.data.variable, event.data.index, event.data.value );
                break;
            case 'getGlobalFloatArrayValue':
                var result = getGlobalFloatArrayValue( this.myID, event.data.variable, event.data.index );
                this.port.postMessage( { type: "floatCallback", callback: event.data.callback, result: result } );
                break;
            case 'setGlobalAssociativeFloatArrayValue':
                setGlobalAssociativeFloatArrayValue( this.myID, event.data.variable, event.data.key, event.data.value );
                break;
            case 'getGlobalAssociativeFloatArrayValue':
                var result = getGlobalAssociativeFloatArrayValue( this.myID, event.data.variable, event.data.key );
                this.port.postMessage( { type: "floatCallback", callback: event.data.callback, result: result } );
                break;
        // ==================== VM Functions ====================== //
            case 'clearChuckInstance':
                clearChuckInstance( this.myID );
                break;
            case 'clearGlobals':
                clearGlobals( this.myID );
                this.port.postMessage( { 
                    type: "console print", 
                    message: "[chuck](VM): resetting all global variables" 
                } );
                break;
            default:
                break;
        }
        
    }

<<<<<<< HEAD
    process(inputs, outputs, parameters) {
        // structure for two-channel audio appears to be [[Float32Array],[Float32Array]]
        // i.e. each channel is surrounded by an extraneous array            
        
        // Prepare HeapAudioBuffer for the channel count change in the current
        // render quantum.
        this._heapInputBuffer.adaptChannel( inputs.length );
        this._heapOutputBuffer.adaptChannel( outputs.length );

        // Copy-in, process and copy-out.
        for (let channel = 0; channel < inputs.length; channel++) 
        {
            // ignore empty arrays (which signals we have no input)
            // (arguably if there is no input, the input array should be
            //  an array of 0's but who am I to judge)
            if( inputs[channel][0].length > 0 )
            {
                this._heapInputBuffer.getChannelData(channel).set(inputs[channel][0]);
=======
        process(inputs, outputs, parameters) {
            // structure for two-channel audio is [[Float32Array,Float32Array]]
            // since it's ONE output (outer array) with TWO channels (inner array of arrays)
            

            let input = inputs[0];
            let output = outputs[0];
            // recompute subarray views just in case memory has grown recently
            this._heapInputBuffer.adaptChannel( input.length );
    
            // copy input
            for (let channel = 0; channel < input.length; channel++)
            {
                // ... but only if they actually gave us something
                if( input[channel].length > 0 )
                {
                    this._heapInputBuffer.getChannelData(channel).set(input[channel]);
                }
            }
            
            // process
            // for multichannel, WebAudio uses planar buffers.
            // this version of ChucK has been specially compiled to do the same
            // (ordinarily, ChucK uses interleaved buffers since it processes
            //  sample by sample)
            Module._chuckManualAudioCallback( 
                this.myID,        // chuck ID
                this._heapInputBuffer.getHeapAddress(),
                this._heapOutputBuffer.getHeapAddress(),
                output[0].length, // frame size (probably 128)
                this.inChannels,  // in channels
                this.outChannels  // out channels
            );
            
            // recompute subarray views just in case memory grew while we
            // were calling chuck audio callback
            this._heapOutputBuffer.adaptChannel( output.length );
            
            // copy output
            for (let channel = 0; channel < output.length; channel++) 
            {
                output[channel].set(this._heapOutputBuffer.getChannelData(channel));
>>>>>>> ebd7c515
            }
        }
    
        // for multichannel, WebAudio uses planar buffers.
        // this version of ChucK has been specially compiled to do the same
        // (ordinarily, ChucK uses interleaved buffers since it processes
        //  sample by sample)
        this.Module._chuckManualAudioCallback( 
            this.myID,  // chuck ID
            this._heapInputBuffer.getHeapAddress(),
            this._heapOutputBuffer.getHeapAddress(),
            outputs[0][0].length, // frame size (probably 128)
            this.inChannels,  // in channels
            this.outChannels  // out channels
        );
                                 
        for (let channel = 0; channel < outputs.length; channel++) {
            outputs[channel][0].set(this._heapOutputBuffer.getChannelData(channel));
        }
        
        return true;
    }

}



registerProcessor( 'chuck-node', ChuckNode );
<|MERGE_RESOLUTION|>--- conflicted
+++ resolved
@@ -11,7 +11,6 @@
 var cleanupChuckInstance;
 var cleanRegisteredChucks;
 
-<<<<<<< HEAD
 // running code 
 var runChuckCode;
 var runChuckCodeWithReplacementDac;
@@ -79,9 +78,6 @@
 
 
 var initGlobals = function( Module )
-=======
-ChucK().then( function( Module ) 
->>>>>>> ebd7c515
 {
     // metaproperties (e.g. setDataDir must be called before init_chuck)
     setDataDir = Module.cwrap( 'setDataDir', 'number', ['string'] );
@@ -168,12 +164,15 @@
 }
 
 
-<<<<<<< HEAD
-
 class ChuckNode extends AudioWorkletProcessor
 {
     constructor( options ) {
         super();
+            
+        this.srate = options.processorOptions.srate;
+        this.inChannels = options.outputChannelCount[0];
+        this.outChannels = options.outputChannelCount[0];
+        
         
         this.myID = currentChuckID;
         currentChuckID++;
@@ -181,13 +180,10 @@
         // Allocate the buffer for the heap access. Start with stereo, but it can
         // be expanded up to 32 channels.
         this._heapInputBuffer = new HeapAudioBuffer(Module, RENDER_QUANTUM_FRAMES,
-                                                    options.numberOfInputs, MAX_CHANNEL_COUNT);
+                                                    this.inChannels, MAX_CHANNEL_COUNT);
         this._heapOutputBuffer = new HeapAudioBuffer(Module, RENDER_QUANTUM_FRAMES,
-                                                     options.numberOfOutputs, MAX_CHANNEL_COUNT);
-        
-        this.srate = options.processorOptions.srate;
-        this.inChannels = options.numberOfInputs;
-        this.outChannels = options.numberOfOutputs;
+                                                     this.outChannels, MAX_CHANNEL_COUNT);
+        
         initChuckInstance( this.myID, this.srate, this.inChannels, this.outChannels );
         // setLogLevel( 10 );
         
@@ -204,43 +200,6 @@
         Module['any_port'] = this.port;
         
         this.myPointers = {}
-=======
-    class ChuckNode extends AudioWorkletProcessor
-    {
-        constructor( options ) {
-            super();
-            
-            this.srate = options.processorOptions.srate;
-            this.inChannels = options.outputChannelCount[0];
-            this.outChannels = options.outputChannelCount[0];
-            
-            
-            this.myID = currentChuckID;
-            currentChuckID++;
-        
-            // Allocate the buffer for the heap access. Start with stereo, but it can
-            // be expanded up to 32 channels.
-            this._heapInputBuffer = new HeapAudioBuffer(Module, RENDER_QUANTUM_FRAMES,
-                                                        this.inChannels, MAX_CHANNEL_COUNT);
-            this._heapOutputBuffer = new HeapAudioBuffer(Module, RENDER_QUANTUM_FRAMES,
-                                                         this.outChannels, MAX_CHANNEL_COUNT);
-            
-            initChuckInstance( this.myID, this.srate, this.inChannels, this.outChannels );
-            // setLogLevel( 10 );
-            
-            // do this in response to an incoming message
-            this.port.onmessage = this.handle_message.bind(this);
-            
-            // override which port the Module uses for print statements
-            // (if there's multiple chuck nodes, the latest one will just 
-            //  redefine it. hacky but fine?)
-            Module['any_port'] = this.port;
-            
-            this.myPointers = {}
-            
-            this.myActiveShreds = [];
-        }
->>>>>>> ebd7c515
         
         this.myActiveShreds = [];
         this.Module = Module;
@@ -645,26 +604,6 @@
         
     }
 
-<<<<<<< HEAD
-    process(inputs, outputs, parameters) {
-        // structure for two-channel audio appears to be [[Float32Array],[Float32Array]]
-        // i.e. each channel is surrounded by an extraneous array            
-        
-        // Prepare HeapAudioBuffer for the channel count change in the current
-        // render quantum.
-        this._heapInputBuffer.adaptChannel( inputs.length );
-        this._heapOutputBuffer.adaptChannel( outputs.length );
-
-        // Copy-in, process and copy-out.
-        for (let channel = 0; channel < inputs.length; channel++) 
-        {
-            // ignore empty arrays (which signals we have no input)
-            // (arguably if there is no input, the input array should be
-            //  an array of 0's but who am I to judge)
-            if( inputs[channel][0].length > 0 )
-            {
-                this._heapInputBuffer.getChannelData(channel).set(inputs[channel][0]);
-=======
         process(inputs, outputs, parameters) {
             // structure for two-channel audio is [[Float32Array,Float32Array]]
             // since it's ONE output (outer array) with TWO channels (inner array of arrays)
@@ -707,28 +646,10 @@
             for (let channel = 0; channel < output.length; channel++) 
             {
                 output[channel].set(this._heapOutputBuffer.getChannelData(channel));
->>>>>>> ebd7c515
             }
-        }
-    
-        // for multichannel, WebAudio uses planar buffers.
-        // this version of ChucK has been specially compiled to do the same
-        // (ordinarily, ChucK uses interleaved buffers since it processes
-        //  sample by sample)
-        this.Module._chuckManualAudioCallback( 
-            this.myID,  // chuck ID
-            this._heapInputBuffer.getHeapAddress(),
-            this._heapOutputBuffer.getHeapAddress(),
-            outputs[0][0].length, // frame size (probably 128)
-            this.inChannels,  // in channels
-            this.outChannels  // out channels
-        );
-                                 
-        for (let channel = 0; channel < outputs.length; channel++) {
-            outputs[channel][0].set(this._heapOutputBuffer.getChannelData(channel));
-        }
-        
-        return true;
+            
+            return true;
+        }
     }
 
 }
