/*----------------------------------------------------------------------------
  ChucK Concurrent, On-the-fly Audio Programming Language
    Compiler and Virtual Machine

  Copyright (c) 2004 Ge Wang and Perry R. Cook.  All rights reserved.
    http://chuck.stanford.edu/
    http://chuck.cs.princeton.edu/

  This program is free software; you can redistribute it and/or modify
  it under the terms of the GNU General Public License as published by
  the Free Software Foundation; either version 2 of the License, or
  (at your option) any later version.

  This program is distributed in the hope that it will be useful,
  but WITHOUT ANY WARRANTY; without even the implied warranty of
  MERCHANTABILITY or FITNESS FOR A PARTICULAR PURPOSE.  See the
  GNU General Public License for more details.

  You should have received a copy of the GNU General Public License
  along with this program; if not, write to the Free Software
  Foundation, Inc., 59 Temple Place, Suite 330, Boston, MA 02111-1307
  U.S.A.
-----------------------------------------------------------------------------*/

//-----------------------------------------------------------------------------
// name: chuck_audio.cpp
// desc: chuck host digital audio I/O, using RtAudio
//
// author: Ge Wang (ge@ccrma.stanford.edu | gewang@cs.princeton.edu)
//         Spencer Salazar (spencer@ccrma.stanford.edu)
// RtAudio by: Gary Scavone
//
// date: Spring 2004 -- initial versions
//       Fall 2017 -- REFACTOR-2017: clean up to be more modular
//-----------------------------------------------------------------------------
#include "chuck_audio.h"
#include "chuck_errmsg.h"
#include "util_thread.h"
#include <limits.h>
#include "rtmidi.h"

#if (defined(__PLATFORM_WIN32__) && !defined(__WINDOWS_PTHREAD__))
  #include <windows.h>
  #include <sys/timeb.h>
#else
  #include <unistd.h>
  #include <sys/time.h>
#endif




// sample
#if defined(__CHUCK_USE_64_BIT_SAMPLE__)
#define CK_RTAUDIO_FORMAT RTAUDIO_FLOAT64
#else
#define CK_RTAUDIO_FORMAT RTAUDIO_FLOAT32
#endif




// real-time watch dog
t_CKBOOL g_do_watchdog = FALSE;
// countermeasure
#ifdef __MACOSX_CORE__
t_CKUINT g_watchdog_countermeasure_priority = 10;
#elif defined(__PLATFORM_WIN32__) && !defined(__WINDOWS_PTHREAD__)
t_CKUINT g_watchdog_countermeasure_priority = THREAD_PRIORITY_LOWEST;
#else
t_CKUINT g_watchdog_countermeasure_priority = 0;
#endif
// watchdog timeout
t_CKFLOAT g_watchdog_timeout = 0.5;




// static initialization
t_CKBOOL ChuckAudio::m_init = FALSE;
t_CKBOOL ChuckAudio::m_start = FALSE;
t_CKBOOL ChuckAudio::m_go = FALSE;
t_CKBOOL ChuckAudio::m_silent = FALSE;
t_CKBOOL ChuckAudio::m_expand_in_mono2stereo= FALSE;
t_CKUINT ChuckAudio::m_num_channels_out = NUM_CHANNELS_DEFAULT;
t_CKUINT ChuckAudio::m_num_channels_in = NUM_CHANNELS_DEFAULT;
t_CKUINT ChuckAudio::m_num_channels_max = NUM_CHANNELS_DEFAULT;
t_CKUINT ChuckAudio::m_sample_rate = SAMPLE_RATE_DEFAULT;
t_CKUINT ChuckAudio::m_buffer_size = BUFFER_SIZE_DEFAULT;
t_CKUINT ChuckAudio::m_num_buffers = NUM_BUFFERS_DEFAULT;
SAMPLE * ChuckAudio::m_buffer_out = NULL;
SAMPLE * ChuckAudio::m_buffer_in = NULL;
SAMPLE * ChuckAudio::m_extern_in = NULL;
SAMPLE * ChuckAudio::m_extern_out = NULL;
t_CKUINT ChuckAudio::m_dac_n = 0;
t_CKUINT ChuckAudio::m_adc_n = 0;
RtAudio * ChuckAudio::m_rtaudio = NULL;
f_audio_cb ChuckAudio::m_audio_cb = NULL;
void * ChuckAudio::m_cb_user_data = NULL;


static RtAudio::Api driverNameToApi(char const *driver)
{
    RtAudio::Api api = RtAudio::UNSPECIFIED;
    if(driver)
    {
    #if defined(__WINDOWS_ASIO__)
        if(!strcmp(driver, "ASIO"))
            api = RtAudio::WINDOWS_ASIO;
        else
    #endif
    #if defined(__WINDOWS_DS__)
        if(!strcmp(driver, "DS"))
            api = RtAudio::WINDOWS_DS;
    #endif
    #if defined(__WINDOWS_WASAPI__)
        if(!strcmp(driver, "WASAPI"))
            api = RtAudio::WINDOWS_WASAPI;
    #endif
    #if defined(__LINUX_ALSA__)
        if(!strcmp(driver, "ALSA")) // should match apiToDriverName
            api = RtAudio::LINUX_ALSA;
    #endif
    #if defined(__LINUX_PULSE__)
        if(!strcmp(driver, "Pulse"))
            api = RtAudio:: LINUX_PULSE;
    #endif
    #if defined(__UNIX_JACK__)
        if(!strcmp(driver, "Jack"))
            api = RtAudio:: UNIX_JACK;
    #endif
        // XXX: add swap between ALSA, PULSE, OSS? and JACK
        if(api == RtAudio::UNSPECIFIED) 
        {
            EM_error2( 0, "unsupported audio driver: %s", driver);
        }
    }

    if(api == RtAudio::UNSPECIFIED)
    {
    #if defined(__PLATFORM_WIN32__)
        // traditional chuck default behavior:
        // DIRECT SOUND is most general albeit high-latency
        api = RtAudio::WINDOWS_DS; 
    #elif defined(__PLATFORM_LINUX__)
        api = RtAudio::LINUX_PULSE;
    #endif
    }
    return api;
}

static char const *apiToDriverName(RtAudio::Api api)
{
    static char const *drivers[] = {
        "Default driver",
        "ALSA",
        "Pulse",
        "OSS",
        "Jack",
        "MacOSXCore",
        "WASAPI",
        "ASIO",
        "DS", // DirectSound
        "DUMMY",
        "Invalid"
    };
    return drivers[(int) api];
}

//-----------------------------------------------------------------------------
// name: print()
// desc: ...
//-----------------------------------------------------------------------------
void print( const RtAudio::DeviceInfo & info )
{
    EM_error2b( 0, "device name = \"%s\"", info.name.c_str() );
    if (!info.probed)
        EM_error2b( 0, "probe [failed] ..." );
    else
    {
        EM_error2b( 0, "probe [success] ..." );
        EM_error2b( 0, "# output channels = %d", info.outputChannels );
        EM_error2b( 0, "# input channels  = %d", info.inputChannels );
        EM_error2b( 0, "# duplex Channels = %d", info.duplexChannels );
        if( info.isDefaultOutput ) EM_error2b( 0, "default output = YES" );
        else EM_error2b( 0, "default output = NO" );
        if( info.isDefaultInput ) EM_error2b( 0, "default input = YES" );
        else EM_error2b( 0, "default input = NO" );
        if( info.nativeFormats == 0 ) EM_error2b( 0, "no natively supported data formats(?)!" );
        else
        {
            EM_error2b( 0,  "natively supported data formats:" );
            if( info.nativeFormats & RTAUDIO_SINT8 )   EM_error2b( 0, "   8-bit int" );
            if( info.nativeFormats & RTAUDIO_SINT16 )  EM_error2b( 0, "  16-bit int" );
            if( info.nativeFormats & RTAUDIO_SINT24 )  EM_error2b( 0, "  24-bit int" );
            if( info.nativeFormats & RTAUDIO_SINT32 )  EM_error2b( 0, "  32-bit int" );
            if( info.nativeFormats & RTAUDIO_FLOAT32 ) EM_error2b( 0, "  32-bit float" );
            if( info.nativeFormats & RTAUDIO_FLOAT64 ) EM_error2b( 0, "  64-bit float" );
        }
        if ( info.sampleRates.size() < 1 ) EM_error2b( 0,"no supported sample rates found!" );
        else
        {
            EM_error2b( 0, "supported sample rates:" );
            for( unsigned int j = 0; j < info.sampleRates.size(); j++ )
                EM_error2b( 0, "  %d Hz", info.sampleRates[j] );
        }
    }
}

/* this is the RtAudio error handler --- */
static void rtAudioErrorHandler(
    RtAudioErrorType t,
    const std::string &errorText)
{
    // problem finding audio devices, most likely
    EM_error2b( 0, "%s", errorText.c_str() );
}


//-----------------------------------------------------------------------------
// name: probe()
// desc: ...
//-----------------------------------------------------------------------------
void ChuckAudio::probe(char const *driver)
{
    RtAudio::Api api = driverNameToApi(driver); // handles driver=NULL case
    char const *dnm = apiToDriverName(api);
    // rtaduio pointer
    RtAudio * audio = NULL;
    // device info struct
    RtAudio::DeviceInfo info;
    
    // allocate RtAudio
    audio = new RtAudio(api, rtAudioErrorHandler);
    if(!audio)
    {
        // error reported by our errorHandler
        return;
    }

    // get count
    int devices = audio->getDeviceCount();
    EM_error2b( 0, "%s found %d device(s) ...", dnm, devices );

    // reset -- what does this do
    EM_reset_msg();
    
    // loop over devices
    for( int i = 0; i < devices; i++ )
    {
        info = audio->getDeviceInfo(i);
        if(!info.probed) // errorHandle reports issues above
            break;
        
        // print
        EM_error2b( 0, "------( audio device: %d )---------------", i+1 );
        print( info );
        // skip
        if( i < devices ) EM_error2( 0, "" );
        
        // reset
        EM_reset_msg();
    }

    // done
    SAFE_DELETE( audio );

    return;
}




//-----------------------------------------------------------------------------
// name: device_named()
// desc: get device number by name; needs_dac/adc prompts further checks on
//       requested device having > 0 channels
//-----------------------------------------------------------------------------
<<<<<<< HEAD
t_CKUINT ChuckAudio::device_named( char const *driver, 
                                   const std::string & name, t_CKBOOL needs_dac,
=======
t_CKINT ChuckAudio::device_named( const std::string & name, t_CKBOOL needs_dac,
>>>>>>> 0af6e0de
                                   t_CKBOOL needs_adc )
{
    // rtaudio pointer
    RtAudio * audio = NULL;
    // device info struct
    RtAudio::DeviceInfo info;
    RtAudio::Api api = driverNameToApi(driver); // handles driver=NULL case
    char const *dnm = apiToDriverName(api);
    
    // allocate RtAudio
    audio = new RtAudio(api, rtAudioErrorHandler);
    if(!audio)
        return -1; // reporting in errorHandler
    
    // get count    
    int devices = audio->getDeviceCount();
    int device_no = -1;
    
    // loop
    for( int i = 0; i < devices; i++ )
    {
        // get info
        info = audio->getDeviceInfo(i);
        if(!info.probed)
        {
            // reportError handles problem
            break;
        }

        // compare name
        if( info.name.compare(name) == 0 )
        {
            // found!
            device_no = i+1;
            break;
        }
    }
    
    // not found, yet
    if( device_no == -1 )
    {
        // no exact match found; try partial match
        for( int i = 0; i < devices; i++ )
        {
            info = audio->getDeviceInfo(i);
            if(!info.probed)
            {
                // errorHandler reports issues
                break;
            }
            
            if( info.name.find(name) != std::string::npos )
            {
                // skip over ones with 0 channels, if needed
                if( (needs_dac && info.outputChannels == 0) ||
                    (needs_adc && info.inputChannels == 0) )
                    continue;
                // found
                device_no = i+1;
                break;
            }
        }
    }

    // clean up
    SAFE_DELETE( audio );
    
    // done
    return device_no;
}




//-----------------------------------------------------------------------------
// name: get_current_time()
// desc: ...
//-----------------------------------------------------------------------------
static t_CKFLOAT get_current_time( t_CKBOOL fresh = TRUE )
{
#ifdef __PLATFORM_WIN32__
    struct _timeb t;
    _ftime(&t);
    return t.time + t.millitm/1000.0;
#else
    static struct timeval t;
    if( fresh ) gettimeofday(&t,NULL);
    return t.tv_sec + (t_CKFLOAT)t.tv_usec/1000000;
#endif
}




// watch dog globals
static CHUCK_THREAD g_tid_synthesis = 0;
static XThread * g_watchdog_thread = NULL;
static t_CKBOOL g_watchdog_state = FALSE;
static t_CKFLOAT g_watchdog_time = 0;




//-----------------------------------------------------------------------------
// name: watch_dog()
// desc: this sniff out possible non-time advancing infinite loops
//-----------------------------------------------------------------------------
#if !defined(__PLATFORM_WIN32__) || defined(__WINDOWS_PTHREAD__)
static void * watch_dog( void * )
#else
static unsigned int __stdcall watch_dog( void * )
#endif
{
    // time
    t_CKFLOAT time = 0;

    // boost priority?
    t_CKUINT priority = XThreadUtil::our_priority;

    // log
    EM_log( CK_LOG_SEVERE, "starting real-time watch dog process..." );
    // push log
    EM_pushlog();
    EM_log( CK_LOG_INFO, "watchdog timeout: %f::second", g_watchdog_timeout );
    EM_log( CK_LOG_INFO, "watchdog thread priority: %d", priority );
    EM_log( CK_LOG_INFO, "watchdog countermeasure priority: %d", g_watchdog_countermeasure_priority );
    // pop log
    EM_poplog();

    // boost watchdog by same priority
    if( XThreadUtil::our_priority != 0x7fffffff )
        XThreadUtil::set_priority( priority );

    // while going
    while( g_do_watchdog )
    {
        // get
        time = get_current_time( TRUE );
        // CK_FPRINTF_STDERR( "last: %f now: %f\n", g_watchdog_time, time );

        // resting
        if( g_watchdog_state == FALSE )
        {
            // check time vs timeout
            if( time - g_watchdog_time > g_watchdog_timeout )
            {
                // log
                EM_log( CK_LOG_SEVERE, "real-time watchdog counter-measure activating..." );
                // lowering priority
                if( g_tid_synthesis && XThreadUtil::our_priority != 0x7fffffff )
                    XThreadUtil::set_priority( g_tid_synthesis, g_watchdog_countermeasure_priority );
                // set state
                g_watchdog_state = TRUE;
            }
        }
        else
        {
            // check time vs timeout
            if( time - g_watchdog_time < g_watchdog_timeout )
            {
                // log
                EM_log( CK_LOG_SEVERE, "real-time watchdog resting..." );
                // raise priority
                if( g_tid_synthesis && XThreadUtil::our_priority != 0x7fffffff )
                    XThreadUtil::set_priority( g_tid_synthesis, XThreadUtil::our_priority );
                // set state
                g_watchdog_state = FALSE;
            }
        }
        
        // advance time
        usleep( 40000 );
    }
    
    // log
    EM_log( CK_LOG_SEVERE, "stopping real-time watch dog process..." );

    return 0;
}




//-----------------------------------------------------------------------------
// name: watchdog_start()
// desc: start watchdog on separate thread
//-----------------------------------------------------------------------------
t_CKBOOL ChuckAudio::watchdog_start()
{
    // already
    if( g_watchdog_thread )
        return FALSE;

    // flag
    g_do_watchdog = TRUE;
    // allocate it
    g_watchdog_thread = new XThread;
    // start it
    g_watchdog_thread->start( watch_dog, NULL );
    
    return TRUE;
}




//-----------------------------------------------------------------------------
// name: watchdog_stop()
// desc: stop watchdog thread
//-----------------------------------------------------------------------------
t_CKBOOL ChuckAudio::watchdog_stop()
{
    // already
    if( !g_watchdog_thread )
        return FALSE;

    // stop things
    g_do_watchdog = FALSE;
    // wait a bit | TODO: is this needed?
    usleep( 100000 );
    // delete watchdog thread | TODO: is this safe?
    SAFE_DELETE( g_watchdog_thread );
    
    return TRUE;
}


//-----------------------------------------------------------------------------
// name: initialize()
// desc: ...
//-----------------------------------------------------------------------------
t_CKBOOL ChuckAudio::initialize( char const *driver,
                                 t_CKUINT num_dac_channels,
                                 t_CKUINT num_adc_channels,
                                 t_CKUINT sample_rate,
                                 t_CKUINT buffer_size,
                                 t_CKUINT num_buffers,
                                 f_audio_cb callback,
                                 void * data,
                                 t_CKBOOL force_srate )
{
    if( m_init )
        return FALSE;

    m_num_channels_out = num_dac_channels;
    m_num_channels_in = num_adc_channels;
    m_sample_rate = sample_rate;
    m_buffer_size = buffer_size;
    m_num_buffers = num_buffers;
    m_start = 0;
    m_go = 0;
    m_silent = 0;
    
    // remember callback
    m_audio_cb = callback;
    // remember user data to pass to callback
    m_cb_user_data = data;

    // variable to pass by reference into RtAudio
    unsigned int bufsize = (unsigned int)m_buffer_size;

    // log
    EM_log( CK_LOG_FINE, "initializing RtAudio..." );
    // push indent
    EM_pushlog();

    // allocate RtAudio
    RtAudio::Api api = driverNameToApi(driver);
    char const *dnm = apiToDriverName(api);
    m_rtaudio = new RtAudio(api, rtAudioErrorHandler);
    if(!m_rtaudio)
    {
        // error reported above
        goto error; // to clean up
    }
        
    // convert 1-based ordinal to 0-based ordinal (added 1.3.0.0)
    // note: this is to preserve previous devices numbering after RtAudio change
    if( m_num_channels_out > 0 )
    {
        // check output device number; 0 used to mean "default"
        bool useDefault = ( m_dac_n == 0 );
        // default (refactor 1.3.1.2)
        if( useDefault )
        {
            // get the default
            m_dac_n = m_rtaudio->getDefaultOutputDevice();
        }
        else
        {
            m_dac_n -= 1;
        }

        // get device info
        RtAudio::DeviceInfo device_info = m_rtaudio->getDeviceInfo((unsigned int)m_dac_n);
        
        // ensure correct channel count if default device is requested
        if( useDefault )
        {
            // check
            if( device_info.outputChannels < m_num_channels_out )
            {
                // find first device with at least the requested channel count
                m_dac_n = -1;
                int num_devices = m_rtaudio->getDeviceCount();
                for( int i = 0; i < num_devices; i++ )
                {
                    device_info = m_rtaudio->getDeviceInfo(i);
                    if(device_info.outputChannels >= m_num_channels_out)
                    {
                        m_dac_n = i;
                        break;
                    }
                }
                
                // check for error
                if( m_dac_n == -1 )
                {
                    EM_error2( 0, "no audio output device with requested channel count (%i)...",
                               m_num_channels_out );
                    // clean up
                    goto error;
                }
            }
        }

        // index of closest sample rate
        long closestIndex = -1;
        // difference of closest so far
        long closestDiff = LONG_MAX;
        // the next highest
        long nextHighest = -1;
        // diff to next highest so far
        long diffToNextHighest = LONG_MAX;
        // check if request sample rate in support rates (added 1.3.1.2)
        for( long i = 0; i < device_info.sampleRates.size(); i++ )
        {
            // difference
            long diff = device_info.sampleRates[i] - sample_rate;
            // check // ge: changed from abs to labs, 2015.11
            if( ::labs(diff) < closestDiff )
            {
                // remember index
                closestIndex = i;
                // update diff
                closestDiff = ::labs(diff);
            }

            // for next highest
            if( diff > 0 && diff < diffToNextHighest )
            {
                // remember index
                nextHighest = i;
                // update diff
                diffToNextHighest = diff;
            }
        }
            
        // see if we found exact match (added 1.3.1.2)
        if( closestDiff != 0 )
        {
            // check
            if( force_srate )
            {
                // request sample rate not found, error out
                EM_error2( 0, "unsupported sample rate (%d) requested...", sample_rate );
                EM_error2( 0, "| (try --probe to enumerate available sample rates)" );
                // clean up
                goto error;
            }

            // use next highest if available
            if( nextHighest >= 0 )
            {
                // log
                EM_log( CK_LOG_SEVERE, "new sample rate (next highest): %d -> %d",
                        sample_rate, device_info.sampleRates[nextHighest] );
                // update sampling rate
                m_sample_rate = sample_rate = device_info.sampleRates[nextHighest];
            }
            else if( closestIndex >= 0 ) // nothing higher
            {
                // log
                EM_log( CK_LOG_SEVERE, "new sample rate (closest): %d -> %d",
                        sample_rate, device_info.sampleRates[closestIndex] );
                // update sampling rate
                m_sample_rate = sample_rate = device_info.sampleRates[closestIndex];
            }
            else
            {
                // nothing to do (will fail and throw error message when opening)
            }
        }
    }
        
    // convert 1-based ordinal to 0-based ordinal
    if( m_num_channels_in > 0 )
    {
        // if we are requesting the default input device
        if( m_adc_n == 0 )
        {
            // get default input device
            m_adc_n = m_rtaudio->getDefaultInputDevice();
            
            // ensure correct channel count if default device is requested
            RtAudio::DeviceInfo device_info = m_rtaudio->getDeviceInfo((unsigned int)m_adc_n);
            
            // check if input channels > 0
            if( device_info.inputChannels < m_num_channels_in )
            {
                // 1.4.2.0 (ge) | added: a specific but possible common case
                // for systems that have a 1-channel default input audio device -- e.g., some MacOS systems
                if( m_num_channels_in == 2 && device_info.inputChannels == 1 )
                {
                    // flag this for expansion in the callback
                    m_expand_in_mono2stereo = TRUE;
                    // log
                    EM_log( CK_LOG_INFO, "using 1-channel default input audio device (instead of requested 2-channel)..." );
                    EM_log( CK_LOG_INFO, "simulating stereo input from mono audio device..." );
                }
                else
                {
                    // find first device with at least the requested channel count
                    m_adc_n = -1;
                    int num_devices = m_rtaudio->getDeviceCount();
                    for( int i = 0; i < num_devices; i++ )
                    {
                        device_info = m_rtaudio->getDeviceInfo(i);
                        if( device_info.inputChannels >= m_num_channels_in )
                        {
                            // added 1.4.0.1 -- check if the sample rate is supported
                            // this is to catch the case where the default device has
                            // insufficient channels (e.g., 1 on MacOS), finds secondary device
                            // (e.g., ZoomAudioDevice on MacOS) that has enough channels
                            // but does not support the desired sample rate
                            // amended 1.4.2.0 -- the behavior is modified above, where chuck
                            // will first check if the default input device has only 1 channel
                            // while we are requesting 2 channels
                            bool isMatch = false;
                            for( long j = 0; j < device_info.sampleRates.size(); j++ )
                            {
                                if( device_info.sampleRates[j] == m_sample_rate )
                                {
                                    // flag
                                    isMatch = true;
                                    // break out sample rate loop
                                    break;
                                }
                            }

                            // match? (does this separately to break out of outer loop)
                            if( isMatch )
                            {
                                // new input device
                                m_adc_n = i;
                                // log
                                EM_log( CK_LOG_INFO, "found alternate input device: %d...", i );
                                // break out of device loop
                                break;
                            }
                        }
                    }

                    // added 1.4.0.1 (ge) -- special case if no other matching device found...
                    // for systems that have default mono audio device e.g., some MacOS systems
                    // (commented out due to 1.4.2.0 changes above to look mono default input first)
                    //if( m_adc_n == -1 )
                    //{
                    //    // get default input device
                    //    m_adc_n = m_rtaudio->getDefaultInputDevice();
                    //    // get device info
                    //    device_info = m_rtaudio->getDeviceInfo(m_adc_n);
                    //
                    //    // special case
                    //    if( m_num_channels_in == 2 && device_info.inputChannels == 1 )
                    //    {
                    //        // flag this for expansion in the callback
                    //        m_expand_in_mono2stereo = TRUE;
                    //        // log
                    //        EM_log( CK_LOG_INFO, "no matching stereo input device found..." );
                    //        EM_log( CK_LOG_INFO, "simulating stereo input from mono audio device..." );
                    //    }
                    //    else
                    //    {
                    //        // okay, let's not impose any further; fall through to subseqent logic
                    //        m_adc_n = -1;
                    //    }
                    //}
                    

                    // changed 1.3.1.2 (ge): for input, if nothing found, we just gonna try to open half-duplex
                    if( m_adc_n == -1 )
                    {
                        // set to 0
                        m_num_channels_in = 0;
                        // problem finding audio devices, most likely
                        // EM_error2( 0, "unable to find audio input device with requested channel count (%i)...",
                        //               m_num_channels_in);
                        // clean up
                        // goto error;
                    }
                }
            }
        }
        else
        {
            // offset to 0-index device number
            m_adc_n -= 1;
        }
    }

    // open device
    try {
        // log
        EM_log( CK_LOG_FINE, "%s trying %d input %d output...",
                dnm, m_num_channels_in, m_num_channels_out );

        RtAudio::StreamParameters output_parameters;
        output_parameters.deviceId = (unsigned int)m_dac_n;
        output_parameters.nChannels = (unsigned int)m_num_channels_out;
        output_parameters.firstChannel = 0;
        
        RtAudio::StreamParameters input_parameters;
        input_parameters.deviceId = (unsigned int)m_adc_n;
        input_parameters.nChannels = (unsigned int)(m_expand_in_mono2stereo ? 1 : m_num_channels_in);
        input_parameters.firstChannel = 0;
        
        RtAudio::StreamOptions stream_options;
        stream_options.flags = 0;
        stream_options.numberOfBuffers = (unsigned int)num_buffers;
        stream_options.streamName = "ChucK";
        stream_options.priority = 0;
            
        // open RtAudio
        m_rtaudio->openStream(
            m_num_channels_out > 0 ? &output_parameters : NULL,
            m_num_channels_in > 0 ? &input_parameters : NULL,
            CK_RTAUDIO_FORMAT, (unsigned int)sample_rate, &bufsize,
            cb, m_cb_user_data,
            &stream_options );
    } catch( RtAudioErrorType ) {
        // RtAudio no longer throws, errors reported via errorHandler
        SAFE_DELETE( m_rtaudio );
        // clean up
        goto error;
    }
        
    // check bufsize
    if( bufsize != (int)m_buffer_size )
    {
        EM_log( CK_LOG_SEVERE, "new buffer size: %d -> %i", m_buffer_size, bufsize );
        m_buffer_size = bufsize;
    }

    // pop indent
    EM_poplog();

    // greater of dac/adc channels
    m_num_channels_max = num_dac_channels > num_adc_channels ?
                         num_dac_channels : num_adc_channels;
    // log
    EM_log( CK_LOG_SEVERE, "allocating buffers for %d x %d samples...",
            m_buffer_size, m_num_channels_max );

    // allocate buffers
    m_buffer_in = new SAMPLE[m_buffer_size * m_num_channels_max];
    m_buffer_out = new SAMPLE[m_buffer_size * m_num_channels_max];
    memset( m_buffer_in, 0, m_buffer_size * sizeof(SAMPLE) * m_num_channels_max );
    memset( m_buffer_out, 0, m_buffer_size * sizeof(SAMPLE) * m_num_channels_max );

    // set flag and return
    return m_init = TRUE;
    
// handle common error case (added 1.4.1.0)
error:
    // pop log indent (added 1.4.1.0)
    EM_poplog();
    // set flag and return
    return m_init = FALSE;
}




//-----------------------------------------------------------------------------
// name: cb2()
// desc: ...
//-----------------------------------------------------------------------------
int ChuckAudio::cb( void * output_buffer, void * input_buffer, unsigned int buffer_size,
                    double streamTime, RtAudioStreamStatus status, void * user_data )
{
    // length, in bytes of output
    t_CKUINT len = buffer_size * sizeof(SAMPLE) * m_num_channels_out;
    
    // priority boost
    if( !m_go && XThreadUtil::our_priority != 0x7fffffff )
    {
#if !defined(__PLATFORM_WIN32__) || defined(__WINDOWS_PTHREAD__)
        g_tid_synthesis = pthread_self();
#else
        // must duplicate for handle to be usable by other threads
        g_tid_synthesis = NULL;
        DuplicateHandle(
            GetCurrentProcess(),
            GetCurrentThread(),
            GetCurrentProcess(),
            &g_tid_synthesis,
            0,
            FALSE,
            DUPLICATE_SAME_ACCESS
        );

        // TODO: close the duplicate handle?
#endif
        XThreadUtil::set_priority( XThreadUtil::our_priority );
        memset( output_buffer, 0, len );
        m_go = TRUE;

        // start watchdog
        if( g_do_watchdog )
        {
            // timestamp
            g_watchdog_time = get_current_time( TRUE );
            // start watchdog
            watchdog_start();
        }

        // let it go the first time
        return 0;
    }

    // copy input to local buffer
    if( m_num_channels_in )
    {
        // added 1.4.0.1 (ge) -- special case in=1; out=2
        if( m_expand_in_mono2stereo )
        {
            for( int i = 0; i < buffer_size; i++ )
            {
                // copy mono sample into stereo buffer
                m_buffer_in[i*2] = m_buffer_in[i*2+1] = ((SAMPLE *)input_buffer)[i];
            }
        }
        else
        {
            memcpy( m_buffer_in, input_buffer, len );
        }
        // copy to extern
        if( m_extern_in ) memcpy( m_extern_in, input_buffer, len );
    }

    // timestamp
    if( g_do_watchdog ) g_watchdog_time = get_current_time( TRUE );
    // call the audio cb
    m_audio_cb( m_buffer_in, m_buffer_out, buffer_size,
        m_num_channels_in, m_num_channels_out, m_cb_user_data );

    // copy local buffer to be rendered
    // REFACTOR-2017: TODO: m_end was the signal to end, what should it be now?
    if( m_start ) // REFACTOR-2017: now using m_start to gate this
    {
        memcpy( output_buffer, m_buffer_out, len );
    }
    // set all elements of local buffer to silence
    else
    {
        memset( output_buffer, 0, len );
    }

    // copy to extern
    if( m_extern_out ) memcpy( m_extern_out, output_buffer, len );

    return 0;
}




//-----------------------------------------------------------------------------
// name: start()
// desc: start host audio
//-----------------------------------------------------------------------------
t_CKBOOL ChuckAudio::start( )
{
    try {
        if( !m_start )
            m_rtaudio->startStream();
        m_start = TRUE;
    }
    catch( RtAudioErrorType )
    {
        // RtAudio no longer throws, case shouldn't happen
        return FALSE;
    }

    return m_start;
}




//-----------------------------------------------------------------------------
// name: stop()
// desc: stop host audio
//-----------------------------------------------------------------------------
t_CKBOOL ChuckAudio::stop( )
{
    try {
        if( m_start )
            m_rtaudio->stopStream();
        m_start = FALSE;
    }
    catch( RtAudioErrorType)
    {
        // RtAudio no longer throws, case shouldn't happen
        return FALSE;
    }
    
    // REFACTOR-2017: set end flag
    m_silent = TRUE;

    return !m_start;
}




//-----------------------------------------------------------------------------
// name: shutdown()
// desc: ...
//-----------------------------------------------------------------------------
void ChuckAudio::shutdown()
{
    // check flag
    if( !m_init ) return;

    // stop watchdog | REFACTOR-2017: moved this earlier to give watchdog
    // a head start in stopping, to avoid unneeded countermeasure deployment
    watchdog_stop();

    // check if started
    if( m_start )
    {
        // m_rtaudio->cancelStreamCallback();
        // m_rtaudio->stopStream();
        stop();
    }

    // close stream
    m_rtaudio->closeStream();
    // cleanup
    SAFE_DELETE( m_rtaudio );

    // unflag
    m_init = FALSE;
    m_start = FALSE;
}<|MERGE_RESOLUTION|>--- conflicted
+++ resolved
@@ -276,12 +276,8 @@
 // desc: get device number by name; needs_dac/adc prompts further checks on
 //       requested device having > 0 channels
 //-----------------------------------------------------------------------------
-<<<<<<< HEAD
 t_CKUINT ChuckAudio::device_named( char const *driver, 
                                    const std::string & name, t_CKBOOL needs_dac,
-=======
-t_CKINT ChuckAudio::device_named( const std::string & name, t_CKBOOL needs_dac,
->>>>>>> 0af6e0de
                                    t_CKBOOL needs_adc )
 {
     // rtaudio pointer
